{
  "currentParameters": {
    "mode": "Include",
    "condition": ""
  },
  "parameters": [
    {
      "name": "mode",
      "enum": [
        "Include",
        "Discard"
      ],
      "default": "Include"
    },
    {
      "name": "condition",
      "type": "string",
      "default": "",
      "role": "expression"
    }
  ],
  "uihints": {
    "name": "select",
    "icon": "./select.svg",
    "parameter_info": [
      {
        "name": "mode",
        "label": {
          "default": "Mode"
        },
        "description": {
          "default": "Include or discard rows"
        },
        "orientation": "horizontal"
      },
      {
        "name": "condition",
        "label": {
          "default": "Condition"
        },
        "description": {
          "default": "Enter a conditional expression to be applied to each row"
        },
        "orientation": "horizontal",
        "place_holder_text": {
          "default": "Enter condition"
        },
        "char_limit": 2048
      }
    ],
    "group_info": [
      {
        "name": "basic-settings",
        "label": {
          "default": "Settings"
        },
        "parameters": [
          "mode",
          "condition"
        ]
      }
    ],
    "conditions": [
      {
        "validation": {
          "fail_message": {
            "type": "warning",
<<<<<<< HEAD
            "focusParam": "condition",
						"message": {
							"resourceKey": "condition_not_empty"
						}
=======
            "message": {
              "default": "The 'Condition' expression cannot be empty",
              "resourceKey": "condition_not_empty"
            },
            "focusParam": "condition"
>>>>>>> 3c6d164b
          },
          "evaluate": {
            "condition": {
              "param": "condition",
              "op": "isNotEmpty"
            }
          }
        }
      }
    ]
  },
  "resources": {
    "select.label": "Select",
    "select_mode.label": "Mode",
    "select_mode.desc": "Include or discard rows",
    "condition.label": "Condition",
    "condition.desc": "Enter a conditional expression for filtering rows",
    "condition_not_empty": "The 'Condition' expression cannot be empty"
  }
}<|MERGE_RESOLUTION|>--- conflicted
+++ resolved
@@ -65,18 +65,11 @@
         "validation": {
           "fail_message": {
             "type": "warning",
-<<<<<<< HEAD
-            "focusParam": "condition",
-						"message": {
-							"resourceKey": "condition_not_empty"
-						}
-=======
             "message": {
               "default": "The 'Condition' expression cannot be empty",
               "resourceKey": "condition_not_empty"
             },
             "focusParam": "condition"
->>>>>>> 3c6d164b
           },
           "evaluate": {
             "condition": {
