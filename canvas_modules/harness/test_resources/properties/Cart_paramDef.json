--- conflicted
+++ resolved
@@ -127,18 +127,11 @@
         "validation": {
           "fail_message": {
             "type": "error",
-<<<<<<< HEAD
-            "focusParam": "target",
-						"message": {
-							"resourceKey": "target_not_empty"
-						}
-=======
             "message": {
               "default": "The 'Target' field cannot be empty",
               "resourceKey": "target_not_empty"
             },
             "focusParam": "target"
->>>>>>> 3c6d164b
           },
           "evaluate": {
             "condition": {
@@ -152,18 +145,11 @@
         "validation": {
           "fail_message": {
             "type": "error",
-<<<<<<< HEAD
-            "focusParam": "inputs",
-						"message": {
-							"resourceKey": "inputs_not_empty"
-						}
-=======
             "message": {
               "default": "The 'Inputs' field cannot be empty",
               "resourceKey": "inputs_not_empty"
             },
             "focusParam": "inputs"
->>>>>>> 3c6d164b
           },
           "evaluate": {
             "condition": {
