{
  "name": "canvas-demo",
  "version": "0.0.1",
  "private": true,
  "license": "Apache-2.0",
  "scripts": {
    "start": "NODE_ENV=development node index.js",
    "build": "npx stylelint 'src/**/*.scss' 'assets/**/*.scss' && grunt",
    "test": "npx cypress open",
    "bundle-report": "NODE_ENV=production BUNDLE_REPORT=true grunt",
    "start-prod": "NODE_ENV=production node index.js",
    "build-prod": "npx stylelint 'src/**/*.scss' 'assets/**/*.scss' && NODE_ENV=production grunt --max-old-space-size=8192"
  },
  "engines": {
    "node": "20.x"
  },
  "dependencies": {
    "@ibm/plex": "^6.4.1",
<<<<<<< HEAD
    "@ibm/plex-sans-condensed": "^1.1.0", 
    "body-parser": "2.2.0",
    "compression": "1.8.1",
    "express": "5.1.0",
    "express-session": "1.18.2",
    "html-to-image": "1.11.13",
=======
    "@ibm/plex-sans-condensed": "^1.1.0",
    "body-parser": "1.20.3",
    "compression": "1.7.4",
    "express": "4.20.0",
    "express-session": "1.18.0",
    "html-to-image": "1.11.11",
>>>>>>> f602e58f
    "isomorphic-fetch": "3.0.0",
    "js-file-download": "0.4.12",
    "jspdf": "3.0.3",
    "lodash": "4.17.21",
    "log4js": "6.9.1",
    "nconf": "0.13.0"
  },
  "devDependencies": {
    "@babel/core": "7.28.4",
    "@babel/plugin-proposal-class-properties": "7.18.6",
    "@babel/plugin-transform-runtime": "7.28.3",
    "@babel/polyfill": "7.12.1",
    "@babel/preset-env": "7.28.3",
    "@babel/preset-react": "7.27.1",
    "@carbon/charts": "1.27.0",
    "@carbon/charts-react": "1.27.0",
    "@carbon/react": "1.92.1",
    "@elyra/canvas": "file:../common-canvas",
    "@pmmmwh/react-refresh-webpack-plugin": "0.5.11",
    "ajv": "8.17.1",
    "autoprefixer": "10.4.21",
    "babel-loader": "10.0.0",
    "babel-plugin-lodash": "3.3.4",
    "css-loader": "7.1.2",
    "cypress": "15.3.0",
    "eslint": "7.9.0",
    "eslint-config-canvas": "file:../eslint-config-canvas",
    "eslint-plugin-cypress": "5.2.0",
    "eslint-plugin-import": "2.32.0",
    "eslint-plugin-react": "7.37.5",
    "file-loader": "6.2.0",
    "grunt": "1.6.1",
    "grunt-contrib-clean": "2.0.1",
    "grunt-contrib-copy": "1.0.0",
    "grunt-contrib-sass": "2.0.0",
    "grunt-env": "1.0.1",
    "grunt-eslint": "24.3.0",
    "grunt-jsonlint": "3.0.0",
    "grunt-webpack": "7.0.0",
    "grunt-yamllint": "0.3.0",
    "html-webpack-plugin": "5.6.4",
    "ibm-design-icons": "2.1.4",
    "mini-css-extract-plugin": "2.9.4",
    "object-assign": "4.1.1",
    "path": "0.12.7",
    "postcss": "8.5.6",
    "postcss-loader": "8.2.0",
    "prop-types": "15.8.1",
    "react": "19.2.0",
    "react-dom": "19.2.0",
    "react-inlinesvg": "4.2.0",
    "react-intl": "7.1.13",
    "react-is": "19.2.0",
    "react-redux": "9.2.0",
    "react-refresh": "0.18.0",
    "react-router-dom": "7.9.3",
    "react-tooltip": "5.29.1",
    "react-virtualized": "9.22.6",
    "reactable": "1.1.0",
    "redux": "5.0.1",
    "sass": "1.93.2",
    "sass-loader": "16.0.5",
    "source-map-loader": "5.0.0",
    "style-loader": "3.3.4",
    "stylelint": "13.13.1",
<<<<<<< HEAD
    "webpack": "5.102.0",
    "webpack-bundle-analyzer": "4.10.2",
    "webpack-dev-middleware": "7.4.5",
=======
    "ts-loader": "9.5.4",
    "typescript": "5.9.3",
    "webpack": "5.94.0",
    "webpack-bundle-analyzer": "4.10.1",
    "webpack-dev-middleware": "7.1.1",
>>>>>>> f602e58f
    "webpack-hot-middleware": "2.26.1",
    "webpack-manifest-plugin": "5.0.1"
  }
}<|MERGE_RESOLUTION|>--- conflicted
+++ resolved
@@ -16,21 +16,12 @@
   },
   "dependencies": {
     "@ibm/plex": "^6.4.1",
-<<<<<<< HEAD
     "@ibm/plex-sans-condensed": "^1.1.0", 
     "body-parser": "2.2.0",
     "compression": "1.8.1",
     "express": "5.1.0",
     "express-session": "1.18.2",
     "html-to-image": "1.11.13",
-=======
-    "@ibm/plex-sans-condensed": "^1.1.0",
-    "body-parser": "1.20.3",
-    "compression": "1.7.4",
-    "express": "4.20.0",
-    "express-session": "1.18.0",
-    "html-to-image": "1.11.11",
->>>>>>> f602e58f
     "isomorphic-fetch": "3.0.0",
     "js-file-download": "0.4.12",
     "jspdf": "3.0.3",
@@ -96,17 +87,11 @@
     "source-map-loader": "5.0.0",
     "style-loader": "3.3.4",
     "stylelint": "13.13.1",
-<<<<<<< HEAD
+    "ts-loader": "9.5.4",
+    "typescript": "5.9.3",
     "webpack": "5.102.0",
     "webpack-bundle-analyzer": "4.10.2",
     "webpack-dev-middleware": "7.4.5",
-=======
-    "ts-loader": "9.5.4",
-    "typescript": "5.9.3",
-    "webpack": "5.94.0",
-    "webpack-bundle-analyzer": "4.10.1",
-    "webpack-dev-middleware": "7.1.1",
->>>>>>> f602e58f
     "webpack-hot-middleware": "2.26.1",
     "webpack-manifest-plugin": "5.0.1"
   }
