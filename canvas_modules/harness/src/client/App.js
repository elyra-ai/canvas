/*
 * Copyright 2017-2023 Elyra Authors
 *
 * Licensed under the Apache License, Version 2.0 (the "License");
 * you may not use this file except in compliance with the License.
 * You may obtain a copy of the License at
 *
 * http://www.apache.org/licenses/LICENSE-2.0
 *
 * Unless required by applicable law or agreed to in writing, software
 * distributed under the License is distributed on an "AS IS" BASIS,
 * WITHOUT WARRANTIES OR CONDITIONS OF ANY KIND, either express or implied.
 * See the License for the specific language governing permissions and
 * limitations under the License.
 */
/* eslint complexity: ["error", 40] */
/* eslint max-len: ["error", 200] */
/* eslint max-depth: ["error", 5] */
/* eslint no-alert: "off" */
/* eslint react/sort-comp: "off" */

import React from "react";
import Isvg from "react-inlinesvg";
import { Tooltip as ReactTooltip } from "react-tooltip";
import JavascriptFileDownload from "js-file-download";
import { FormattedMessage, IntlProvider } from "react-intl";
import { forIn, get, has, isEmpty, isEqual } from "lodash";
import { hot } from "react-hot-loader/root";
import classNames from "classnames";
import { v4 as uuid4 } from "uuid";

import { jsPDF } from "jspdf";
import * as htmlToImage from "html-to-image";

import { getMessages } from "../intl/intl-utils";
import * as HarnessBundles from "../intl/locales";
import CommandActionsBundles from "@elyra/canvas/locales/command-actions/locales";
import CommonCanvasBundles from "@elyra/canvas/locales/common-canvas/locales";
import CommonPropsBundles from "@elyra/canvas/locales/common-properties/locales";
import PaletteBundles from "@elyra/canvas/locales/palette/locales";
import ToolbarBundles from "@elyra/canvas/locales/toolbar/locales";

import { CommonCanvas, CanvasController, CommonProperties, ColorPicker } from "common-canvas"; // eslint-disable-line import/no-unresolved
import CommonCanvasPackage from "@elyra/canvas/package.json";

import FlowsCanvas from "./components/custom-canvases/flows/flows-canvas";
import TablesCanvas from "./components/custom-canvases/tables/tables-canvas";
import StagesCanvas from "./components/custom-canvases/stages/stages-canvas";
import StagesCardNodeCanvas from "./components/custom-canvases/stages-card-node/stages-card-node-canvas";
import LogicCanvas from "./components/custom-canvases/logic/logic-canvas";
import ReadOnlyCanvas from "./components/custom-canvases/read-only/read-only";
import ProgressCanvas from "./components/custom-canvases/progress/progress";
import ExplainCanvas from "./components/custom-canvases/explain/explain-canvas";
import Explain2Canvas from "./components/custom-canvases/explain2/explain2-canvas";
import StreamsCanvas from "./components/custom-canvases/streams/streams-canvas";
import ReactNodesCarbonCanvas from "./components/custom-canvases/react-nodes-carbon/react-nodes-carbon";
import ReactNodesMappingCanvas from "./components/custom-canvases/react-nodes-mapping/react-nodes-mapping";

import Breadcrumbs from "./components/breadcrumbs.jsx";
import Console from "./components/console/console.jsx";
import SidePanel from "./components/sidepanel/sidepanel.jsx";

import CustomSliderPanel from "./components/custom-panels/CustomSliderPanel";
import CustomTogglePanel from "./components/custom-panels/CustomTogglePanel";
import CustomButtonPanel from "./components/custom-panels/CustomButtonPanel";
import CustomDatasetsPanel from "./components/custom-panels/CustomDatasetsPanel";
import EMMeansPanel from "./components/custom-panels/EMMeansPanel";
import CustomToggleControl from "./components/custom-controls/CustomToggleControl";
import CustomTableControl from "./components/custom-controls/CustomTableControl";
import CustomEmmeansDroplist from "./components/custom-controls/CustomEmmeansDroplist";
import FixedEffectsPanel from "./components/custom-panels/FixedEffectsPanel";
import RandomEffectsPanel from "./components/custom-panels/RandomEffectsPanel";
import AddtlCmptsTest from "./components/custom-components/AddtlCmptsTest";
import CustomSubjectsPanel from "./components/custom-panels/CustomSubjectsPanel";

import * as CustomOpMax from "./custom/condition-ops/customMax";
import * as CustomNonEmptyListLessThan from "./custom/condition-ops/customNonEmptyListLessThan";
import * as CustomOpSyntaxCheck from "./custom/condition-ops/customSyntaxCheck";
import * as CustomOpFilterKeys from "./custom/condition-ops/customFilterKeys";
import * as CustomOpFilterDuplicates from "./custom/condition-ops/customFilterDuplicates";
import * as CustomRequiredColumn from "./custom/condition-ops/customRequiredColumn";

import BlankCanvasImage from "../../assets/images/blank_canvas.svg";

import AppSettingsPanel from "./app-x-settings-panel.jsx";

<<<<<<< HEAD
import { Add, ColorPalette, Edit, Play, Scale, Settings, SelectWindow,
	StopFilledAlt, Subtract, TextScale, TouchInteraction } from "@carbon/react/icons";
=======
import { Add32, Chat32, ChatOff32, ColorPalette32, Edit32, Play32, Scale32, Settings32, SelectWindow32,
	StopFilledAlt32, Subtract32, TextScale32, TouchInteraction32 } from "@carbon/icons-react";
>>>>>>> c20f7e37

import { InlineLoading, Checkbox, Button, OverflowMenu, OverflowMenuItem } from "@carbon/react";

import {
	SIDE_PANEL_CANVAS,
	SIDE_PANEL_MODAL,
	SIDE_PANEL_API,
	CHOOSE_FROM_LOCATION,
	INTERACTION_MOUSE,
	VERTICAL_FORMAT,
	NONE_SAVE_ZOOM,
	CURVE_LINKS,
	DIRECTION_LEFT_RIGHT,
	IMAGE_DISPLAY_SVG_INLINE,
	LINK_SELECTION_NONE,
	ASSOC_STRAIGHT,
	UNDERLAY_NONE,
	EXAMPLE_APP_NONE,
	EXAMPLE_APP_FLOWS,
	EXAMPLE_APP_STAGES,
	EXAMPLE_APP_STAGES_CARD_NODE,
	EXAMPLE_APP_EXPLAIN,
	EXAMPLE_APP_EXPLAIN2,
	EXAMPLE_APP_STREAMS,
	EXAMPLE_APP_TABLES,
	EXAMPLE_APP_LOGIC,
	EXAMPLE_APP_READ_ONLY,
	EXAMPLE_APP_PROGRESS,
	EXAMPLE_APP_REACT_NODES_CARBON,
	EXAMPLE_APP_REACT_NODES_MAPPING,
	CUSTOM,
	PALETTE_FLYOUT,
	PROPERTIES_FLYOUT,
	NONE_DRAG,
	INPUT_PORT,
	OUTPUT_PORT,
	NOTIFICATION_MESSAGE_TYPE,
	FORMS,
	PARAMETER_DEFS,
	PRIMARY,
	TOOLBAR_LAYOUT_TOP,
	TOOLBAR_TYPE_DEFAULT,
	TOOLBAR_TYPE_SUB_AREAS,
	TOOLBAR_TYPE_SINGLE_BAR,
	TOOLBAR_TYPE_BEFORE_AFTER,
	TOOLBAR_TYPE_CUSTOM_RIGHT_SIDE,
	TOOLBAR_TYPE_CARBON_BUTTONS,
	TOOLBAR_TYPE_CUSTOM_ACTIONS,
	TOOLBAR_TYPE_OVERRIDE_AUTO_ENABLE_DISABLE,
	CATEGORY_VIEW_ACCORDIONS
} from "./constants/constants.js";

import { STATE_TAG_NONE } from "../../../common-canvas/src/common-canvas/constants/canvas-constants.js";

import EXTERNAL_SUB_FLOW_CANVAS_1 from "../../test_resources/diagrams/externalSubFlowCanvas1.json";
import EXTERNAL_SUB_FLOW_CANVAS_2 from "../../test_resources/diagrams/externalSubFlowCanvas2.json";

import listview32 from "../graphics/list-view_32.svg";
import download32 from "../graphics/save_32.svg";
import justify32 from "../graphics/justify_32.svg";
import api32 from "../graphics/api_32.svg";
import template32 from "ibm-design-icons/dist/svg/object-based/template_32.svg";
import FormsService from "./services/FormsService";

import ExpressionInfo from "./constants/json/functionlist.json";

class App extends React.Component {
	constructor(props) {
		super(props);
		this.state = {
			breadcrumbsDef: [],
			consoleout: [],
			consoleOpened: false,
			contextMenuInfo: {},
			openSidepanelCanvas: false,
			openSidepanelProperties: false,
			openSidepanelAPI: false,

			// Common canvas state variables
			paletteOpened: false,
			showPropertiesDialog: false,
			showPropertiesDialog2: false,
			canvasFileChooserVisible: false,
			canvasFileChooserVisible2: false,
			paletteFileChooserVisible: false,
			paletteFileChooserVisible2: false,
			selectedCanvasDropdownFile: "",
			selectedCanvasDropdownFile2: "",
			selectedPaletteDropdownFile: "",
			selectedPaletteDropdownFile2: "",
			canvasPalette: "",
			canvasPalette2: "",
			selectedInternalObjectModel: true,
			selectedDragWithoutSelect: false,
			selectedAssocLinkCreation: false,
			selectedMarkdownInComments: false,
			selectedContextToolbar: false,
			selectedSnapToGridType: NONE_DRAG,
			enteredSnapToGridX: "",
			enteredSnapToGridY: "",
			selectedInteractionType: INTERACTION_MOUSE,
			selectedNodeFormatType: VERTICAL_FORMAT,
			selectedToolbarLayout: TOOLBAR_LAYOUT_TOP,
			selectedToolbarType: TOOLBAR_TYPE_DEFAULT,
			selectedSaveZoom: NONE_SAVE_ZOOM,
			selectedZoomIntoSubFlows: false,
			selectedSingleOutputPortDisplay: false,
			selectedImageDisplay: IMAGE_DISPLAY_SVG_INLINE,
			selectedLinkType: CURVE_LINKS,
			selectedLinkDirection: DIRECTION_LEFT_RIGHT,
			selectedLinkSelection: LINK_SELECTION_NONE,
			selectedLinkReplaceOnNewConnection: false,
			selectedAssocLinkType: ASSOC_STRAIGHT,
			selectedCanvasUnderlay: UNDERLAY_NONE,
			selectedExampleApp: EXAMPLE_APP_NONE,
			selectedPaletteLayout: PALETTE_FLYOUT,
			selectedStateTag: STATE_TAG_NONE,
			selectedTipConfig: {
				"palette": {
					categories: true,
					nodeTemplates: true
				},
				"nodes": true,
				"ports": true,
				"decorations": true,
				"links": true,
				"stateTag": true
			},
			selectedShowBottomPanel: false,
			selectedShowTopPanel: false,
			selectedShowRightFlyout: false,
			selectedRightFlyoutUnderToolbar: false,
			selectedPanIntoViewOnOpen: false,
			selectedExtraCanvasDisplayed: false,
			selectedSaveToPalette: false,
			selectedDropZoneOnExternalDrag: false,
			selectedDisplayCustomizedDropZoneContent: false,
			selectedDisplayCustomizedEmptyCanvasContent: true,
			selectedInsertNodeDroppedOnLink: false,
			selectedHighlightNodeOnNewLinkDrag: false,
			selectedHighlightUnavailableNodes: false,
			selectedCreateSupernodeNonContiguous: false,
			selectedExternalPipelineFlows: true,
			selectedEditingActions: true,
			selectedMoveNodesOnSupernodeResize: true,
			selectedRaiseNodesToTopOnHover: true,
			selectedResizableNodes: false,
			selectedDisplayFullLabelOnHover: false,
			selectedPositionNodeOnRightFlyoutOpen: false,
			selectedNarrowPalette: true,
			selectedSchemaValidation: true,
			selectedAutoLinkOnlyFromSelNodes: false,
			selectedBrowserEditMenu: true,
			selectedBoundingRectangles: false,
			selectedNodeLayout: null,
			selectedCanvasLayout: null,
			selectedStateTagTip: "",

			// Common properties state variables
			propertiesInfo: {},
			propertiesInfo2: {},
			propertiesJson: null,
			selectedPanel: null,
			propertiesValidationHandler: true,
			// Common properties configurable options in the sidepanel
			propertiesContainerType: PROPERTIES_FLYOUT,
			categoryView: CATEGORY_VIEW_ACCORDIONS,
			propertiesSchemaValidation: true,
			applyPropertiesWithoutEdit: false,
			applyOnBlur: false,
			convertValueDataTypes: false,
			disableSaveOnRequiredErrors: true,
			expressionBuilder: true,
			trimSpaces: true,
			displayAdditionalComponents: false,
			heading: false,
			light: true,
			showRequiredIndicator: true,
			showAlertsTab: true,
			enableResize: true,
			initialEditorSize: "small",
			conditionHiddenPropertyHandling: "null",
			conditionDisabledPropertyHandling: "null",
			returnValueFiltering: "[]", // parse to array before passing to config
			disableRowMoveButtonsPropertyIds: "[{ \"name\": \"parameterName\"}]",
			maxLengthForMultiLineControls: 1024,
			maxLengthForSingleLineControls: 128,
			addRemoveRowsPropertyId: "{ \"name\": \"parameterName\"}",
			addRemoveRowsEnabled: true,
			hideEditButtonPropertyId: "{ \"name\": \"parameterName\"}",
			hideEditButton: false,
			tableButtonEnabledPropertyId: "{ \"name\": \"parameterName\"}",
			tableButtonEnabledButtonId: "",
			tableButtonEnabled: true,
			staticRowsPropertyId: "{ \"name\": \"parameterName\"}",
			staticRowsIndexes: "",
			setActiveTab: "",
			disableWideFlyoutPrimaryButtonForPanelId: "{ \"name\": \"panelName\"}",
			wideFlyoutPrimaryButtonDisabled: false,

			apiSelectedOperation: "",
			selectedPropertiesDropdownFile: "",
			selectedPropertiesFileCategory: "",
			propertiesFileChooserVisible: false,

			notificationConfig: {
				action: "notification",
				label: "Notifications",
				notificationHeader: "Notification Center",
				notificationSubtitle: "subtitle",
				enable: true,
				emptyMessage: "You don't have any notifications right now.",
				clearAllMessage: "Clear all",
				keepOpen: true,
				secondaryButtonLabel: "Custom action",
				secondaryButtonCallback: () => this.log("Secondary button clicked"),
				secondaryButtonDisabled: false
			},
			notificationConfig2: {
				action: "notification",
				label: "Notifications",
				notificationHeader: "Notification Center Canvas 2",
				notificationSubtitle: "subtitle",
				enable: true,
				emptyMessage: "You don't have any notifications right now.",
				clearAllMessage: "Clear all",
				keepOpen: true
			}
		};

		// There are several functions and variables with the identifiers name and name2. This is needed
		// to support two canvases displayed in the test harness simultaneously.
		this.currentEditorId = null;
		this.currentEditorId2 = null;

		this.consoleout = [];
		this.availableForms = [];
		this.availableParamDefs = [];

		this.openConsole = this.openConsole.bind(this);
		this.log = this.log.bind(this);
		this.downloadPipelineFlow = this.downloadPipelineFlow.bind(this);
		this.downloadPalette = this.downloadPalette.bind(this);
		this.setDiagramJSON = this.setDiagramJSON.bind(this);
		this.setPaletteJSON = this.setPaletteJSON.bind(this);
		this.setDiagramJSON2 = this.setDiagramJSON2.bind(this);
		this.setPaletteJSON2 = this.setPaletteJSON2.bind(this);
		this.setPropertiesJSON = this.setPropertiesJSON.bind(this);
		this.setFlowNotificationMessages = this.setFlowNotificationMessages.bind(this);
		this.setFlowNotificationMessages2 = this.setFlowNotificationMessages2.bind(this);
		this.setNotificationMessages = this.setNotificationMessages.bind(this);
		this.setNotificationMessages2 = this.setNotificationMessages2.bind(this);
		this.appendNotificationMessages = this.appendNotificationMessages.bind(this);
		this.clearNotificationMessages = this.clearNotificationMessages.bind(this);
		this.setCanvasConfig = this.setCanvasConfig.bind(this);

		this.setBreadcrumbsDefinition = this.setBreadcrumbsDefinition.bind(this);
		this.sidePanelCanvas = this.sidePanelCanvas.bind(this);
		this.sidePanelProperties = this.sidePanelProperties.bind(this);
		this.sidePanelAPI = this.sidePanelAPI.bind(this);
		this.closeSidePanelModal = this.closeSidePanelModal.bind(this);
		this.setCanvasDropdownFile = this.setCanvasDropdownFile.bind(this);
		this.setCanvasDropdownFile2 = this.setCanvasDropdownFile2.bind(this);
		this.setPaletteDropdownSelect = this.setPaletteDropdownSelect.bind(this);
		this.setPaletteDropdownSelect2 = this.setPaletteDropdownSelect2.bind(this);

		this.setStateValue = this.setStateValue.bind(this);
		this.getStateValue = this.getStateValue.bind(this);
		this.setDisableRowMoveButtons = this.setDisableRowMoveButtons.bind(this);
		this.setAddRemoveRows = this.setAddRemoveRows.bind(this);
		this.setHideEditButton = this.setHideEditButton.bind(this);
		this.setTableButtonEnabled = this.setTableButtonEnabled.bind(this);
		this.setStaticRows = this.setStaticRows.bind(this);
		this.setActiveTabTopLevel = this.setActiveTabTopLevel.bind(this);
		this.disableWideFlyoutPrimaryButton = this.disableWideFlyoutPrimaryButton.bind(this);

		this.clearSavedZoomValues = this.clearSavedZoomValues.bind(this);
		this.saveToPdf = this.saveToPdf.bind(this);
		this.getPipelineFlow = this.getPipelineFlow.bind(this);
		this.setPipelineFlow = this.setPipelineFlow.bind(this);
		this.addNodeTypeToPalette = this.addNodeTypeToPalette.bind(this);
		this.getCanvasInfo = this.getCanvasInfo.bind(this);
		this.setNodeLabel = this.setNodeLabel.bind(this);
		this.setPortLabel = this.setPortLabel.bind(this);
		this.setNodeDecorations = this.setNodeDecorations.bind(this);
		this.setLinkDecorations = this.setLinkDecorations.bind(this);
		this.getZoomToReveal = this.getZoomToReveal.bind(this);
		this.zoomCanvasForObj = this.zoomCanvasForObj.bind(this);
		this.zoomCanvasForLink = this.zoomCanvasForLink.bind(this);
		this.getPropertyDefName = this.getPropertyDefName.bind(this);

		// common-canvas
		this.contextMenuHandler = this.contextMenuHandler.bind(this);
		this.beforeEditActionHandler = this.beforeEditActionHandler.bind(this);
		this.editActionHandler = this.editActionHandler.bind(this);
		this.extraCanvasEditActionHandler = this.extraCanvasEditActionHandler.bind(this);
		this.clickActionHandler = this.clickActionHandler.bind(this);
		this.extraCanvasClickActionHandler = this.extraCanvasClickActionHandler.bind(this);
		this.decorationActionHandler = this.decorationActionHandler.bind(this);
		this.selectionChangeHandler = this.selectionChangeHandler.bind(this);
		this.selectionChangeHandler2 = this.selectionChangeHandler2.bind(this);
		this.layoutHandler = this.layoutHandler.bind(this);
		this.tipHandler = this.tipHandler.bind(this);
		this.actionLabelHandler = this.actionLabelHandler.bind(this);
		this.propertiesActionLabelHandler = this.propertiesActionLabelHandler.bind(this);

		this.getNodeForm = this.getNodeForm.bind(this);
		this.refreshContent = this.refreshContent.bind(this);

		// common-properties
		this.openPropertiesEditorDialog = this.openPropertiesEditorDialog.bind(this);
		this.closePropertiesEditorDialog = this.closePropertiesEditorDialog.bind(this);
		this.closePropertiesEditorDialog2 = this.closePropertiesEditorDialog2.bind(this);
		this.setPropertiesDropdownSelect = this.setPropertiesDropdownSelect.bind(this);
		this.validateProperties = this.validateProperties.bind(this);
		this.setPropertiesConfigOption = this.setPropertiesConfigOption.bind(this);
		// properties callbacks
		this.applyPropertyChanges = this.applyPropertyChanges.bind(this);
		this.buttonHandler = this.buttonHandler.bind(this);
		this.buttonIconHandler = this.buttonIconHandler.bind(this);
		this.validationHandler = this.validationHandler.bind(this);
		this.titleChangeHandler = this.titleChangeHandler.bind(this);
		this.propertyListener = this.propertyListener.bind(this);
		this.propertyActionHandler = this.propertyActionHandler.bind(this);
		this.propertiesControllerHandler = this.propertiesControllerHandler.bind(this);
		this.propertiesControllerHandler2 = this.propertiesControllerHandler2.bind(this);

		this.helpClickHandler = this.helpClickHandler.bind(this);
		this.tooltipLinkHandler = this.tooltipLinkHandler.bind(this);

		// Array to handle external flows. It is initialized to contain sub-flows
		// used by the test flow: externalMainCanvas.json
		this.externalPipelineFlows = [];
		this.externalPipelineFlows["external-sub-flow-url-1"] = EXTERNAL_SUB_FLOW_CANVAS_1;
		this.externalPipelineFlows["external-sub-flow-url-2"] = EXTERNAL_SUB_FLOW_CANVAS_2;

		this.setApiSelectedOperation = this.setApiSelectedOperation.bind(this);

		this.harnessNotificationMessages = [];
		this.flowNotificationMessages = [];

		try {
			this.canvasController = new CanvasController();
			this.canvasController2 = new CanvasController();
			// this.canvasController.setLoggingState(true);
		} catch (err) {
			console.error("Error setting up canvas controllers: " + err);
		}

		// Add these methods to the global document object so they can be called
		// from the Cypress test cases.
		document.setCanvasConfig = this.setCanvasConfig;
		document.canvasController = this.canvasController;
		document.canvasController2 = this.canvasController2;
		document.setCanvasDropdownFile = this.setCanvasDropdownFile;
		document.setCanvasDropdownFile2 = this.setCanvasDropdownFile2;
		document.setPaletteDropdownSelect = this.setPaletteDropdownSelect;
		document.setPaletteDropdownSelect2 = this.setPaletteDropdownSelect2;
		document.setPropertiesDropdownSelect = this.setPropertiesDropdownSelect;
		this.locale = "en";
		this.initLocale();

		// Create the empty canvas div so we don't create a new object on each render
		// which would cause a refresh.
		this.emptyCanvasDiv = (
			<div>
				<Isvg src={BlankCanvasImage} className="harness-empty-image" />
				<span className="harness-empty-text">
					<FormattedMessage
						id={"canvas.emptyText"}
						values={{ br: <br /> }}
					/>
				</span>
				<span className="harness-empty-link"
					onClick={this.handleEmptyCanvasLinkClick}
				><FormattedMessage id={"canvas.emptyLink"} /></span>
			</div>
		);

		// Create the drop zone canvas div so we don't create a new object on each render
		// which would cause a refresh.
		this.dropZoneCanvasDiv = (
			<div>
				<div className="dropzone-canvas" />
				<div className="dropzone-canvas-rect" />
				<span className="dropzone-canvas-text">Drop a data object here<br />to add to canvas.</span>
			</div>
		);

		// Create messages here (not in the render) since that would cause
		// unnecssary renders inside common-canvas and/or common-properties.
		this.messages = getMessages(this.locale, [
			CommandActionsBundles, CommonCanvasBundles, CommonPropsBundles, PaletteBundles, ToolbarBundles,
			HarnessBundles]); // Allow test harness to override labels
	}

	componentDidMount() {
		this.setBreadcrumbsDefinition();
		const that = this;
		FormsService.getFiles(FORMS)
			.then(function(res) {
				that.availableForms = res;
			});
		FormsService.getFiles(PARAMETER_DEFS)
			.then(function(res) {
				that.availableParamDefs = res;
			});
	}

	// Sets the state to the config passed in. This is called by the Cypress
	// testcases to set the test harness state in one go.
	setCanvasConfig(config) {
		this.setState(config);
	}

	setCanvasDropdownFile(selectedCanvasDropdownFile) {
		if (selectedCanvasDropdownFile === CHOOSE_FROM_LOCATION) {
			this.setState({
				canvasFileChooserVisible: true,
				selectedCanvasDropdownFile: CHOOSE_FROM_LOCATION
			});
		} else {
			var that = this;
			this.setState({
				selectedCanvasDropdownFile: selectedCanvasDropdownFile,
				canvasFileChooserVisible: false
			}, function() {
				that.log("Submit canvas diagram", that.state.selectedCanvasDropdownFile);
				FormsService.getFileContent("diagrams", that.state.selectedCanvasDropdownFile)
					.then(function(res) {
						that.setDiagramJSON(res);
					});
			});
		}
	}

	setCanvasDropdownFile2(selectedCanvasDropdownFile2) {
		if (selectedCanvasDropdownFile2 === CHOOSE_FROM_LOCATION) {
			this.setState({
				canvasFileChooserVisible2: true,
				selectedCanvasDropdownFile2: CHOOSE_FROM_LOCATION
			});
		} else {
			var that = this;
			this.setState({
				selectedCanvasDropdownFile2: selectedCanvasDropdownFile2,
				canvasFileChooserVisible2: false
			}, function() {
				that.log("Submit canvas diagram", that.state.selectedCanvasDropdownFile2);
				FormsService.getFileContent("diagrams", that.state.selectedCanvasDropdownFile2)
					.then(function(res) {
						that.setDiagramJSON2(res);
					});
			});
		}
	}

	setPaletteDropdownSelect(selectedPaletteDropdownFile) {
		if (selectedPaletteDropdownFile === CHOOSE_FROM_LOCATION) {
			this.setState({
				paletteFileChooserVisible: true,
				selectedPaletteDropdownFile: CHOOSE_FROM_LOCATION
			});
		} else {
			var that = this;
			this.setState({
				selectedPaletteDropdownFile: selectedPaletteDropdownFile,
				canvasPalette: "",
				paletteFileChooserVisible: false
			}, function() {
				that.log("Submit canvas palette", that.state.selectedPaletteDropdownFile);
				FormsService.getFileContent("palettes", that.state.selectedPaletteDropdownFile)
					.then(function(res) {
						that.setPaletteJSON(res);
					});
			});
		}
	}

	setPaletteDropdownSelect2(selectedPaletteDropdownFile2) {
		if (selectedPaletteDropdownFile2 === CHOOSE_FROM_LOCATION) {
			this.setState({
				paletteFileChooserVisible2: true,
				selectedPaletteDropdownFile2: CHOOSE_FROM_LOCATION
			});
		} else {
			var that = this;
			this.setState({
				selectedPaletteDropdownFile2: selectedPaletteDropdownFile2,
				canvasPalette2: "",
				paletteFileChooserVisible2: false
			}, function() {
				that.log("Submit canvas palette", that.state.selectedPaletteDropdownFile2);
				FormsService.getFileContent("palettes", that.state.selectedPaletteDropdownFile2)
					.then(function(res) {
						that.setPaletteJSON2(res);
					});
			});
		}
	}

	setPropertiesDropdownSelect(selectedPropertiesDropdownFile, selectedPropertiesFileCategory) {
		// close any existing properties before opening a new properties file
		this.closePropertiesEditorDialog();

		if (selectedPropertiesDropdownFile === CHOOSE_FROM_LOCATION) {
			this.setState({
				propertiesFileChooserVisible: true,
				selectedPropertiesDropdownFile: CHOOSE_FROM_LOCATION
			});
		} else {
			const that = this;
			this.setState({
				selectedPropertiesDropdownFile: selectedPropertiesDropdownFile,
				selectedPropertiesFileCategory: selectedPropertiesFileCategory,
				propertiesFileChooserVisible: false
			}, function() {
				that.log("Submit common properties file", that.state.selectedPropertiesDropdownFile);
				if (selectedPropertiesFileCategory === PARAMETER_DEFS) {
					FormsService.getFileContent(PARAMETER_DEFS, that.state.selectedPropertiesDropdownFile)
						.then(function(res) {
							that.setPropertiesJSON(res);
						});
				} else {
					FormsService.getFileContent(FORMS, that.state.selectedPropertiesDropdownFile)
						.then(function(res) {
							that.setPropertiesJSON(res);
						});
				}
			});
		}
	}

	getLabel(labelId, defaultLabel) {
		return (<FormattedMessage id={labelId} defaultMessage={defaultLabel} />);
	}

	getPropertyDefName(node) {
		if (node.op) {
			let foundName = this.availableForms.find((name) => name.startsWith(node.op));
			if (foundName) {
				return {
					fileName: foundName,
					type: FORMS
				};
			}
			foundName = this.availableParamDefs.find((name) => name.startsWith(node.op));
			if (foundName) {
				return {
					fileName: foundName,
					type: PARAMETER_DEFS
				};
			}
		}
		return {
			fileName: "default.json",
			type: FORMS
		};
	}

	getNodeForm(nodeId, pipelineId, canvasController, callback) {
		// set current parameterSet
		// get the current parameters for the node from the internal ObjectModel
		const node = canvasController.getNode(nodeId, pipelineId);
		const propertyDef = this.getPropertyDefName(node);
		FormsService.getFileContent(propertyDef.type, propertyDef.fileName)
			.then(function(res) {
				const response = res;
				if (node) {
					if (response.formData) {
						if (!isEmpty(node.parameters)) {
							response.formData.data.currentParameters = node.parameters;
						}
						if (!isEmpty(node.uiParameters)) {
							response.formData.data.uiCurrentParameters = node.uiParameters;
						}
						response.formData.label = node.label;
					} else {
						if (!isEmpty(node.parameters)) {
							response.current_parameters = node.parameters;
						}
						if (!isEmpty(node.uiParameters)) {
							response.current_ui_parameters = node.uiParameters;
						}
						if (!response.titleDefinition) {
							response.titleDefinition = {};
						}
						response.titleDefinition.title = node.label;
					}
				}
				callback(response);
			});
	}

	setDiagramJSON(canvasJson) {
		this.canvasController.getCommandStack().clearCommandStack();
		if (canvasJson) {
			this.canvasController.setPipelineFlow(canvasJson);
			this.setFlowNotificationMessages();
			this.setBreadcrumbsDefinition();
			this.log("Canvas diagram set");
		} else {
			this.log("Canvas diagram cleared");
		}
	}

	setDiagramJSON2(canvasJson) {
		this.canvasController2.getCommandStack().clearCommandStack();
		if (canvasJson) {
			this.canvasController2.setPipelineFlow(canvasJson);
			this.setFlowNotificationMessages2();
			this.log("Canvas diagram set 2");
		} else {
			this.log("Canvas diagram cleared 2");
		}
	}

	setFlowNotificationMessages() {
		let flowErrorMessages = [];
		let flowWarningMessages = [];

		// Generate notification messages for all the nodes within the current pipeline.
		const currentPipelineId = this.canvasController.getCurrentBreadcrumb().pipelineId;
		const nodeMessages = this.canvasController.getFlowMessages(currentPipelineId);
		const nodeNotificationMessages = this.generateNodeNotificationMessages(nodeMessages, currentPipelineId);

		const nodeErrorMessages = nodeNotificationMessages.errorMessages;
		const nodeWarningMessages = nodeNotificationMessages.warningMessages;

		const currentFlowSupernodes = this.canvasController.getSupernodes(currentPipelineId);
		currentFlowSupernodes.forEach((supernode) => {
			const supernodeSubflowMessages = this.generateFlowNotificationMessages(supernode.subflow_ref.pipeline_id_ref, supernode.label, currentPipelineId);
			flowErrorMessages = flowErrorMessages.concat(supernodeSubflowMessages.errorMessages);
			flowWarningMessages = flowWarningMessages.concat(supernodeSubflowMessages.warningMessages);
		});

		// Generate notification messages for all the pipelines within the pipeline flow.
		const primaryPipelineId = this.canvasController.getPrimaryPipelineId();
		const flowNotificationMessages = this.generateFlowNotificationMessages(primaryPipelineId, "Primary", currentPipelineId);

		flowErrorMessages = flowErrorMessages.concat(flowNotificationMessages.errorMessages);
		flowWarningMessages = flowWarningMessages.concat(flowNotificationMessages.warningMessages);

		const notificationMessages = nodeErrorMessages.concat(flowErrorMessages)
			.concat(nodeWarningMessages)
			.concat(flowWarningMessages);

		this.flowNotificationMessages = notificationMessages;
		this.setNotificationMessages(this.flowNotificationMessages.concat(this.harnessNotificationMessages));
	}

	setNotificationMessages(messages) {
		this.canvasController.setNotificationMessages(messages);
		this.log("Set Notification Message", "Set " + messages.length + " notification messages");
	}

	setFlowNotificationMessages2(pipelineId) {
		const notificationMessages = [];
		const nodeMessages = this.canvasController2.getFlowMessages(pipelineId);
		for (const nodeId in nodeMessages) {
			if (has(nodeMessages, nodeId)) {
				const node = nodeMessages[nodeId];
				const errors = node.filter(function(message) {
					return message.type === NOTIFICATION_MESSAGE_TYPE.ERROR;
				});

				const warnings = node.filter(function(message) {
					return message.type === NOTIFICATION_MESSAGE_TYPE.WARNING;
				});

				const type = errors.length > 0 ? NOTIFICATION_MESSAGE_TYPE.ERROR : NOTIFICATION_MESSAGE_TYPE.WARNING;
				let generatedMessage = this.canvasController2.getNode(nodeId, pipelineId).label + " node has ";
				if (errors.length > 0) {
					generatedMessage += errors.length + " errors";
					if (warnings.length > 0) {
						generatedMessage += " and ";
					}
				}
				if (warnings.length > 0) {
					generatedMessage += warnings.length + " warnings";
				}

				const summarizedMessage = {
					id: "notification-" + nodeId,
					title: this.canvasController2.getNode(nodeId, pipelineId).label,
					type: type,
					content: generatedMessage,
					callback: this.nodeNotificationMessageCallback.bind(this, nodeId, pipelineId, true)
				};

				notificationMessages.push(summarizedMessage);
			}
		}
		this.setNotificationMessages2(notificationMessages);
	}

	setNotificationMessages2(messages) {
		this.canvasController2.setNotificationMessages(messages);
		this.log("Set Notification Message", "Canvas2 Set " + messages.length + " notification messages");
	}

	setBreadcrumbsDefinition() {
		const breadcrumbs = this.canvasController.getBreadcrumbs();
		breadcrumbs[0].label = PRIMARY;
		this.setState({ breadcrumbsDef: breadcrumbs });
	}

	setPaletteJSON(paletteJson) {
		this.canvasController.setPipelineFlowPalette(paletteJson);
		this.log("Palette set");
	}

	setPaletteJSON2(paletteJson) {
		this.canvasController2.setPipelineFlowPalette(paletteJson);
		this.log("Palette set 2");
	}

	setPropertiesJSON(propertiesJson) {
		this.setState({ propertiesJson: propertiesJson }, () => {
			this.openPropertiesEditorDialog();
		});
		this.log("Properties set");
	}

	// Called by canvas sidepanel to set state variables
	setStateValue(field, value) {
		const data = {};
		data[field] = value;
		this.setState(data);
		this.log(field + " = " + value);
	}

	// Called by canvas sidepanel to get state variables
	getStateValue(field) {
		return this.state[field];
	}

	setPipelineFlow(flow) {
		this.canvasController.setPipelineFlow(flow);
		this.log("Updated pipeline flow");
	}

	setApiSelectedOperation(operation) {
		this.setState({ apiSelectedOperation: operation });
		this.log("API Operation Selected");
	}

	getPipelineFlow() {
		// If we're displaying a sample app, get its canvas controller.
		const canvasController = this.canvasRef?.current ? this.canvasRef.current.canvasController : this.canvasController;

		try {
			return canvasController.getPipelineFlow();
		} catch (err) {
			this.log("Schema validation error: " + err);
			return "Schema validation error";
		}
	}

	getPaletteData(canvController) {
		const canvasController = canvController ? canvController : this.canvasController;
		try {
			return canvasController.getPaletteData();
		} catch (err) {
			this.log("Schema validation error: " + err);
			return "Schema validation error";
		}
	}

	getCanvasInfo() {
		return this.canvasController.getObjectModel().getCanvasInfoPipeline();
	}

	setNodeLabel(nodeId, newLabel) {
		this.canvasController.setNodeLabel(nodeId, newLabel);
		this.log("Set new node label", { nodeId: nodeId, nodeLabel: newLabel });
	}

	setPortLabel(nodeId, portId, newLabel, portType) {
		if (portType === INPUT_PORT) {
			this.canvasController.setInputPortLabel(nodeId, portId, newLabel);
		} else if (portType === OUTPUT_PORT) {
			this.canvasController.setOutputPortLabel(nodeId, portId, newLabel);
		}
		this.log("Set new port label", { nodeId: nodeId, portLabel: newLabel, portType: portType });
	}

	setNodeDecorations(nodeId, newDecorations) {
		let newDecs = JSON.parse(newDecorations);
		if (isEmpty(newDecs)) {
			newDecs = null;
		}
		this.canvasController.setNodeDecorations(nodeId, newDecs);
		this.log("Set new node decorations", { nodeId: nodeId, newDecorations: newDecs });
	}

	setLinkDecorations(linkId, newDecorations) {
		let newDecs = JSON.parse(newDecorations);
		if (isEmpty(newDecs)) {
			newDecs = null;
		}
		this.canvasController.setLinkDecorations(linkId, newDecs);
		this.log("Set new link decorations", { linkId: linkId, newDecorations: newDecs });
	}

	getZoomToReveal(nodeId, xOffset, yOffset) {
		this.log("Zoom object requested");
		return this.canvasController.getZoomToReveal([nodeId], xOffset, yOffset); // Need to pass node Id in an array
	}

	// Called by properties sidepanel to set state variables
	setPropertiesConfigOption(option, value) {
		const newState = {};
		newState[option] = value;

		if (option === "applyOnBlur" && value === true) {
			newState.disableSaveOnRequiredErrors = false;
		}

		this.setState(newState);
		this.log("set properties option", newState);
	}

	// Button to call propertiesController to set addRemoveRows
	setAddRemoveRows() {
		if (this.propertiesController) {
			try {
				const addRemovePropertyId = JSON.parse(this.state.addRemoveRowsPropertyId);
				this.propertiesController.setAddRemoveRows(addRemovePropertyId, this.state.addRemoveRowsEnabled);
			} catch (ex) {
				console.error(ex);
			}
		}
	}

	setHideEditButton() {
		if (this.propertiesController) {
			try {
				const editButtonPropertyId = JSON.parse(this.state.hideEditButtonPropertyId);
				this.propertiesController.setHideEditButton(editButtonPropertyId, this.state.hideEditButton);
			} catch (ex) {
				console.error(ex);
			}
		}
	}

	// Button to call propertiesController to setTableButtonEnabled
	setTableButtonEnabled() {
		if (this.propertiesController) {
			try {
				const tableButtonPropertyId = JSON.parse(this.state.tableButtonEnabledPropertyId);
				this.propertiesController.setTableButtonEnabled(tableButtonPropertyId, this.state.tableButtonEnabledButtonId, this.state.tableButtonEnabled);
			} catch (ex) {
				console.error(ex);
			}
		}
	}

	// Button to call propertiesController to set staticRows
	setStaticRows() {
		if (this.propertiesController) {
			try {
				const staticRowsPropertyId = JSON.parse(this.state.staticRowsPropertyId);
				const staticRows = JSON.parse(this.state.staticRowsIndexes);
				this.propertiesController.updateStaticRows(staticRowsPropertyId, staticRows);
			} catch (ex) {
				console.error(ex);
			}
		}
	}

	// Button to call propertiesController to set active top level tab
	setActiveTabTopLevel() {
		if (this.propertiesController) {
			try {
				const activeTab = this.state.setActiveTab;
				this.propertiesController.setTopLevelActiveGroupId(activeTab);
			} catch (ex) {
				console.error(ex);
			}
		}
	}

	// Button to call propertiesController to set addRemoveRows
	disableWideFlyoutPrimaryButton() {
		if (this.propertiesController) {
			try {
				const wideFlyoutPropertyId = JSON.parse(this.state.disableWideFlyoutPrimaryButtonForPanelId);
				this.propertiesController.setWideFlyoutPrimaryButtonDisabled(wideFlyoutPropertyId, this.state.wideFlyoutPrimaryButtonDisabled);
			} catch (ex) {
				console.error(ex);
			}
		}
	}

	setDisableRowMoveButtons() {
		if (this.propertiesController) {
			try {
				const disableRowMovePropertyIds = JSON.parse(this.state.disableRowMoveButtonsPropertyIds);
				this.propertiesController.setDisableRowMoveButtons(disableRowMovePropertyIds);
			} catch (ex) {
				console.error(ex);
			}
		}
	}

	initLocale() {
		const languages = { "en": "en", "eo": "eo" };
		// Get locale from browser
		const browserLocale = navigator.language.toLowerCase();
		const browserLocaleWithoutRegionCode = browserLocale.split(/[-_]/)[0];

		if (browserLocale in languages) {
			this.locale = languages[browserLocale];
		} else if (browserLocaleWithoutRegionCode in languages) {
			this.locale = languages[browserLocaleWithoutRegionCode];
		}
	}

	zoomCanvasForObj(zoomObject, objId) {
		const pipelineId = this.canvasController.getPrimaryPipelineId();
		const stylePipelineObj = {};
		stylePipelineObj[pipelineId] = [objId];
		const styleSpec = { body: { default: "fill: coral; stroke: red;", hover: "fill: cornflowerblue; stroke: blue;" } };
		this.canvasController.removeAllStyles(true);
		this.canvasController.setObjectsStyle(stylePipelineObj, styleSpec, true);
		this.canvasController.zoomTo(zoomObject);
		this.log("Zoomed canvas");
	}

	zoomCanvasForLink(zoomObject, linkId) {
		const pipelineId = this.canvasController.getPrimaryPipelineId();
		const styleLink = {};
		styleLink[pipelineId] = [linkId];
		const styleSpec = { line: { default: "stroke: coral; stroke-width: 4px", hover: "stroke: blue; stroke-width: 4px" } };
		this.canvasController.removeAllStyles(true);
		this.canvasController.setLinksStyle(styleLink, styleSpec, true);
		this.canvasController.zoomTo(zoomObject);
		this.log("Zoomed canvas");
	}

	clearSavedZoomValues() {
		this.canvasController.clearSavedZoomValues();
		this.canvasController2.clearSavedZoomValues();
	}

	// Saves the canvas objects into and image and then places that image into
	// a PDF file. Creating the image takes quite a while to execute so it would
	// probably need a progress indicator if it was implemented in an application.
	saveToPdf() {
		const svgAreaElements = document
			.getElementById("d3-svg-canvas-div-0")
			.getElementsByClassName("svg-area");

		const dims = this.canvasController.getCanvasDimensionsWithPadding();
		const heightToWidthRatio = dims.height / dims.width;

		htmlToImage.toPng(svgAreaElements[0], {
			filter: (node) => this.shouldIncludeInImage(node),
			height: dims.height,
			width: dims.width
		})
			.then(function(dataUrl) {
				const img = document.createElement("img"); // new Image();
				img.src = dataUrl;

				const doc = new jsPDF();
				doc.addImage(img, "PNG", 10, 10, 190, 190 * heightToWidthRatio);
				doc.save("common-canvas.pdf");
			})
			.catch(function(error) {
				console.error("An error occurred create the PNG image.", error);
			});
	}

	// Returns true if the node passed in should be included in a saved image of the canvas.
	// The only node that is excluded is the canvas background rectangle which has the
	// same dimensions as the viewport which is often smaller than the canvas itself.
	shouldIncludeInImage(node) {
		return node?.classList ? !(node.classList.contains("d3-svg-background")) : true;
	}

	generateNodeNotificationMessages(nodeMessages, currentPipelineId) {
		const nodeErrorMessages = [];
		const nodeWarningMessages = [];

		for (const nodeId in nodeMessages) {
			if (has(nodeMessages, nodeId)) {
				const nodeMessage = nodeMessages[nodeId];
				const errors = nodeMessage.filter(function(message) {
					return message.type === NOTIFICATION_MESSAGE_TYPE.ERROR;
				});

				const warnings = nodeMessage.filter(function(message) {
					return message.type === NOTIFICATION_MESSAGE_TYPE.WARNING;
				});

				const node = this.canvasController.getNode(nodeId, currentPipelineId);
				let generatedMessage = node.label + " node has ";
				if (errors.length > 0) {
					generatedMessage += errors.length + " errors";
					if (warnings.length > 0) {
						generatedMessage += " and ";
					}
				}
				if (warnings.length > 0) {
					generatedMessage += warnings.length + " warnings";
				}

				const type = errors.length > 0 ? NOTIFICATION_MESSAGE_TYPE.ERROR : NOTIFICATION_MESSAGE_TYPE.WARNING;
				const summarizedMessage = {
					id: "notification-" + nodeId,
					title: node.label,
					type: type,
					content: generatedMessage,
					callback: this.nodeNotificationMessageCallback.bind(this, nodeId, currentPipelineId, false)
				};

				if (type === NOTIFICATION_MESSAGE_TYPE.ERROR) {
					nodeErrorMessages.push(summarizedMessage);
				} else {
					nodeWarningMessages.push(summarizedMessage);
				}
			}
		}

		return {
			errorMessages: nodeErrorMessages,
			warningMessages: nodeWarningMessages
		};
	}

	generateFlowNotificationMessages(pipelineId, flowLabel, currentPipelineId) {
		let flowErrorMessages = [];
		let flowWarningMessages = [];

		if (pipelineId !== currentPipelineId) {
			const nodesInFlow = this.canvasController.getNodes(pipelineId);
			let flowErrorCount = 0;
			let flowWarningCount = 0;
			nodesInFlow.forEach((node) => {
				if (has(node, "subflow_ref.pipeline_id_ref")) {
					const subflowMessages = this.generateFlowNotificationMessages(node.subflow_ref.pipeline_id_ref, node.label, currentPipelineId);
					flowErrorMessages = flowErrorMessages.concat(subflowMessages.errorMessages);
					flowWarningMessages = flowWarningMessages.concat(subflowMessages.warningMessages);
				}

				const nodeMessages = this.canvasController.getNodeMessages(node.id, pipelineId);
				if (nodeMessages && nodeMessages.length > 0) {
					let errors = 0;
					let warnings = 0;
					forIn(nodeMessages, (nodeMessage) => {
						if (nodeMessage.type === NOTIFICATION_MESSAGE_TYPE.ERROR) {
							errors++;
						} else if (nodeMessage.type === NOTIFICATION_MESSAGE_TYPE.WARNING) {
							warnings++;
						}
					});
					if (errors > 0) {
						flowErrorCount++;
					} else if (warnings > 0) {
						flowWarningCount++;
					}
				}
			});

			if (flowErrorCount > 0 || flowWarningCount > 0) {
				let generatedMessage = flowLabel + " flow has ";
				if (flowErrorCount > 0) {
					generatedMessage += flowErrorCount + " errors";
					if (flowWarningCount > 0) {
						generatedMessage += " and ";
					}
				}
				if (flowWarningCount > 0) {
					generatedMessage += flowWarningCount + " warnings";
				}

				const type = flowErrorCount > 0 ? NOTIFICATION_MESSAGE_TYPE.ERROR : NOTIFICATION_MESSAGE_TYPE.WARNING;
				const summarizedMessage = {
					id: "notification-flow-" + pipelineId,
					title: flowLabel,
					type: type,
					content: generatedMessage,
					callback: this.flowNotificationMessageCallback.bind(this, pipelineId)
				};

				if (type === NOTIFICATION_MESSAGE_TYPE.ERROR) {
					flowErrorMessages.push(summarizedMessage);
				} else {
					flowWarningMessages.push(summarizedMessage);
				}
			}
		}

		return {
			errorMessages: flowErrorMessages,
			warningMessages: flowWarningMessages
		};
	}

	appendNotificationMessages(message) {
		this.harnessNotificationMessages = this.harnessNotificationMessages.concat(message);
		this.canvasController.setNotificationMessages(this.canvasController.getNotificationMessages().concat(message));
		this.log("Set Notification Messages", "Set " + (this.canvasController.getNotificationMessages().length) + " notification messages");
	}

	addNodeTypeToPalette(nodeTypeObj, category, categoryLabel) {
		this.canvasController.addNodeTypeToPalette(nodeTypeObj, category, categoryLabel);
		this.log("Added nodeType to palette", { nodeTypeObj: nodeTypeObj, category: category, categoryLabel: categoryLabel });
	}

	clearNotificationMessages(messageId) {
		this.harnessNotificationMessages = [];
		this.flowNotificationMessages = [];
		this.canvasController.clearNotificationMessages();
		this.log("Cleared Notification Message");
	}

	// Open node editor on notification message click
	nodeNotificationMessageCallback(nodeId, pipelineId, inExtraCanvas) {
		if (inExtraCanvas) {
			this.canvasController2.setSelections([nodeId], pipelineId);
			this.canvasController2.closeNotificationPanel();
			this.editNodeHandler(nodeId, pipelineId, inExtraCanvas);
		} else {
			this.canvasController.setSelections([nodeId], pipelineId);
			this.canvasController.closeNotificationPanel();
			this.editNodeHandler(nodeId, pipelineId);
		}
	}

	// Open the flow on notification message click
	flowNotificationMessageCallback(pipelineId) {
		this.canvasController.displaySubPipeline({ pipelineId: pipelineId });
		this.setBreadcrumbsDefinition();
		this.canvasController.closeNotificationPanel();
	}

	sidePanelCanvas() {
		this.setState({
			openSidepanelCanvas: !this.state.openSidepanelCanvas,
			openSidepanelProperties: false,
			openSidepanelAPI: false,
			selectedPanel: SIDE_PANEL_CANVAS
		});
	}

	sidePanelProperties() {
		this.setState({
			openSidepanelProperties: !this.state.openSidepanelProperties,
			openSidepanelCanvas: false,
			openSidepanelAPI: false,
			selectedPanel: SIDE_PANEL_MODAL
		});
	}

	sidePanelAPI() {
		this.setState({
			openSidepanelAPI: !this.state.openSidepanelAPI,
			openSidepanelCanvas: false,
			openSidepanelProperties: false,
			selectedPanel: SIDE_PANEL_API
		});
	}

	isSidePanelOpen() {
		return this.state.openSidepanelCanvas || this.state.openSidepanelProperties || this.state.openSidepanelAPI;
	}

	closeSidePanelModal() {
		this.setState({
			openSidepanelProperties: false,
			openSidepanelCanvas: false,
			openSidepanelAPI: false,
			selectedPanel: null
		});
	}

	log(evt, data) {
		const now = new Date();
		const event = {
			"timestamp": now.toLocaleString() + " " + now.getMilliseconds(),
			"event": evt,
			"data": data
		};

		this.consoleout.push(event);

		// Add consoleoutput to the global document so the test harness can access it
		document.eventLog = this.consoleout;

		this.canvasController.log("-------------------------------");
		this.canvasController.log("Test Harness logging");
		this.canvasController.log("-------------------------------");

		this.setState({ consoleout: this.consoleout });

		if (this.state.consoleOpened) {
			const objDiv = document.getElementsByClassName("harness-app-console")[0];
			objDiv.scrollTop = objDiv.scrollHeight;
		}
	}

	openConsole() {
		this.setState({ consoleOpened: !this.state.consoleOpened });
	}

	downloadPipelineFlow() {
		const pipelineFlow = this.getPipelineFlow();
		const canvas = JSON.stringify(pipelineFlow, null, 2);
		JavascriptFileDownload(canvas, "canvas.json");
	}

	downloadPalette() {
		const paletteData = this.getPaletteData();
		const palette = JSON.stringify(paletteData, null, 2);
		JavascriptFileDownload(palette, "palette.json");
	}

	clickActionHandler(source) {
		this.canvasController.log("-------------------------------");
		this.canvasController.log("Test Harness clickActionHandler");
		this.canvasController.log("-------------------------------");

		// TODO - Logging causes the entire canvas to be refreshed. This can cause
		// problems if the click action handler is called while common-canvas is
		// in the middle of procssing an event. Preferably, common-canvas should be
		//  fixed to only issue a click action after it has finished all proceesing
		// or logging in the test harness should be refactored to not cause the
		// canvas to refresh.
		// this.log("clickActionHandler()", source);
		if (source.objectType === "node" &&
			((this.state.selectedDragWithoutSelect &&
				source.clickType === "SINGLE_CLICK" &&
				this.canvasController.getSelectedObjectIds().length === 1) ||
				(!this.state.selectedDragWithoutSelect &&
					source.clickType === "DOUBLE_CLICK"))) {
			this.editNodeHandler(source.id, source.pipelineId);
		}
	}

	extraCanvasClickActionHandler(source) {
		// TODO - Logging causes the entire canvas to be refreshed. This can cause
		// problems if the click action handler is called while common-canvas is
		// in the middle of procssing an event. Preferably, common-canvas should be
		//  fixed to only issue a click action after it has finished all proceesing
		// or logging in the test harness should be refactored to not cause the
		// canvas to refresh.
		// this.log("extraCanvasClickActionHandler()", source);
		if (source.objectType === "node" &&
			((this.state.selectedDragWithoutSelect &&
				source.clickType === "SINGLE_CLICK" &&
				this.canvasController2.getSelectedObjectIds().length === 1) ||
				(!this.state.selectedDragWithoutSelect &&
					source.clickType === "DOUBLE_CLICK"))) {
			this.editNodeHandler(source.id, source.pipelineId, true);
		}
	}

	applyPropertyChanges(form, appData, additionalInfo, undoInfo, uiProperties) {
		const data = {
			form: form,
			appData: appData,
			messages: additionalInfo.messages,
			title: additionalInfo.title,
			uiProperties: uiProperties
		};
		this.log("applyPropertyChanges()", data);

		if (appData && appData.nodeId) {
			const currentEditorNodeId = (appData.inExtraCanvas) ? this.currentEditorId2 : this.currentEditorId;
			const canvasController = (appData.inExtraCanvas) ? this.canvasController2 : this.canvasController;
			const propertiesController = (appData.inExtraCanvas) ? this.propertiesController2 : this.propertiesController;

			// store parameters in case properties were opened from canvas
			canvasController.setNodeParameters(appData.nodeId, form, appData.pipelineId);
			canvasController.setNodeLabel(appData.nodeId, additionalInfo.title, appData.pipelineId);
			canvasController.setNodeMessages(appData.nodeId, additionalInfo.messages, appData.pipelineId);
			canvasController.setNodeUiParameters(appData.nodeId, uiProperties, appData.pipelineId);


			// set notification message if errors/warnings
			this.setFlowNotificationMessages();

			// undo/redo was clicked so reapply settings
			if (appData.nodeId === currentEditorNodeId) {
				propertiesController.setPropertyValues(undoInfo.properties);
				propertiesController.setErrorMessages(undoInfo.messages);
				propertiesController.setTitle(additionalInfo.title);
			}
		}
	}

	buttonHandler(data) {
		this.log("buttonHandler()", data);

		// Trigger conditions to show an error
		if (data.propertyId.name === "readonlyTableError") {
			this.propertiesController.validateInput(data.propertyId);
		}

		// Test custom table button in structureTable_paramDef
		const propertyId = { "name": "structuretableCustomIconButtons" };
		if (data.type === "custom_button" && data.propertyId.name === propertyId.name && data.buttonId === "icon_button_4") {
			const testButtonEnabled = this.propertiesController.getTableButtonEnabled(propertyId, "icon_button_2") || false;
			this.propertiesController.setTableButtonEnabled(propertyId, "icon_button_2", !testButtonEnabled);
		}
	}

	buttonIconHandler(data, callbackIcon) {
		// handle custom buttons icon
		if (data.type === "customButtonIcon") {
			callbackIcon(<Edit size={32} />);
		}
	}

	validationHandler(controller, propertyId, value, appData, callback) {
		const response = {
			type: "error",
			text: "Error validating expression"
		};
		if (this.currentValidation === "error") {
			response.type = "success";
			response.text = "Expression validate";

		}
		this.currentValidation = response.type;
		setTimeout(() => {
			callback(response);
		}, 2000);
	}

	titleChangeHandler(title, callbackFunction) {
		// If Title is valid. No need to send anything in callbackFunction
		if (title.length > 15) {
			callbackFunction({ type: "error", message: "Only 15 characters are allowed in title." });
		} else if (title.length > 10 && title.length <= 15) {
			callbackFunction({
				type: "warning",
				message: "Title exceeds 10 characters. This is a warning message. There is no restriction on message length. Height is adjusted for multi-line messages."
			});
		}
	}

	helpClickHandler(nodeTypeId, helpData, appData) {
		this.log("helpClickHandler()", { nodeTypeId, helpData, appData });
	}

	// To show link in tooltip
	tooltipLinkHandler(link) {
		if (link.id && isEqual(link.propertyId, { name: "number" })) {
			return { url: "https://www.google.com/", label: "More info" };
		} else if (link.id && isEqual(link.propertyId, { name: "weather" })) {
			return { url: "https://www.yahoo.com/", label: "Learn more" };
		} else if (link.id && isEqual(link.propertyId, { name: "checkbox" })) {
			return { url: "https://www.google.com/", label: "Link in checkbox" };
		} else if (link.id && isEqual(link.propertyId, { name: "increment-action-panel" })) {
			return { url: "https://www.google.com/", label: "Link in action panel" };
		} else if (link.id && isEqual(link.propertyId, { name: "action-buttons-panel" })) {
			return { url: "https://www.google.com/", label: "Link in action buttons panel" };
		}
		return {};
	}

	contextMenuHandler(source, defaultMenu) {
		let defMenu = defaultMenu;
		// Add custom menu items at proper positions: open, preview & execute
		if (source.type === "node" &&
				(source.selectedObjectIds.length === 1 ||
					this.canvasController.isContextToolbarForNonSelectedObj(source))) {
			defMenu.unshift({ action: "editNode", label: this.getLabel("node_editNode", "CMI: Open") });
			defMenu.splice(2, 0, { action: "previewNode", label: this.getLabel("node_previewNode", "CMI: Preview") });
			defMenu.splice(8, 0, { action: "executeNode", label: this.getLabel("node_executeNode", "CMI: Execute") });
			defMenu.splice(9, 0, { divider: true });
		}
		// Add custom menu items validate flow and stream properties if source is canvas
		if (source.type === "canvas") {
			defMenu = defMenu.concat([{ action: "streamProperties", label: this.getLabel("canvas_streamProperties", "CMI: Options") }]);

		} else if (source.type === "input_port") {
			const portName = source.port.label ? source.port.label : source.port.id;
			defMenu = defMenu.concat({ action: "inputPortAction", label: this.getLabel("canvas_inputPortAction", "CMI: Input Port action for '" + portName + "'") });

		} else if (source.type === "output_port") {
			const portName = source.port.label ? source.port.label : source.port.id;
			defMenu = defMenu.concat({ action: "outputPortAction", label: this.getLabel("canvas_outputPortAction", "CMI: Output Port action for '" + portName + "'") });
		}
		return defMenu;
	}

	beforeEditActionHandler(cmndData, command) {
		const data = cmndData;
		const testAsyncExecution = false; // Set to true to test asynchronous activity

		switch (data.editType) {
		case "editComment": {
			// Uncomment to play with setting the command data.
			// 	data.content += " -- Added text";
			break;
		}
		case "createSuperNodeExternal":
		case "convertSuperNodeLocalToExternal": {
			// This code simulates some asynchronous activity by the host app.
			if (testAsyncExecution) {
				setTimeout(function(inData, app) {
					inData.externalUrl = "external-flow-url-" + Date.now();
					inData.externalPipelineFlowId = "external-pipeline-flow-id-" + Date.now();
					app.canvasController.editAction(inData);
				}, 2000, data, this);
				return null;
			}

			data.externalUrl = "external-flow-url-" + Date.now();
			data.externalPipelineFlowId = "external-pipeline-flow-id-" + Date.now();
			break;
		}
		case "loadPipelineFlow":
		case "expandSuperNodeInPlace":
		case "displaySubPipeline":
		case "deconstructSuperNode":
		case "convertSuperNodeExternalToLocal": {
			if (data.externalPipelineFlowLoad) {
				// This code simulates some asynchronous activity by the host app.
				if (testAsyncExecution) {
					setTimeout(function(inData, app) {
						inData.externalPipelineFlow = app.externalPipelineFlows[inData.externalUrl];
						app.canvasController.editAction(inData);
					}, 2000, data, this);
					return null;
				}

				data.externalPipelineFlow = this.externalPipelineFlows[data.externalUrl];
			}
			break;
		}
		case "deleteSelectedObjects": {
			data.selectedObjects.forEach((so) => {
				if (so.type === "super_node" && so.subflow_ref.url) {
					// App needs to make decision here if this command deletes the
					// external pipeline flow in the repository.
					window.alert("Delete external pipeline flow: " + so.subflow_ref.url);
				}
			});
			break;
		}
		case "undo": {
			if (command && command.data &&
				command.data.editType === "convertSuperNodeExternalToLocal") {
				// App needs to make decision here if this command deletes the
				// external pipeline flow in the repository.
				window.alert("Reinstate external pipeline flow.");
			}
			break;
		}
		default:
		}

		return data;
	}

	editActionHandler(data, command, inExtraCanvas) {
		let canvasController = this.canvasController;

		if (inExtraCanvas) {
			canvasController = this.canvasController2;
		}

		switch (data.editType) {
		case "commentsHide": {
			this.canvasController.hideComments();
			break;
		}
		case "commentsShow": {
			this.canvasController.showComments();
			break;
		}
		case "displaySubPipeline":
		case "displayPreviousPipeline": {
			this.setFlowNotificationMessages();
			this.setBreadcrumbsDefinition();
			break;
		}
		case "createTestHarnessNode": {
			const nodeTemplate = canvasController.getPaletteNode(data.op);
			if (nodeTemplate) {
				const convertedTemplate = canvasController.convertNodeTemplate(nodeTemplate);
				const action = {
					editType: "createNode",
					nodeTemplate: convertedTemplate,
					pipelineId: data.pipelineId,
					offsetX: data.offsetX,
					offsetY: data.offsetY
				};

				canvasController.editActionHandler(action);
			} else {
				window.alert("A palette node could not be found for the dropped object. Load the 'modelerPalette.json' file and try again.");
			}
			break;
		}
		case "createFromExternalObject": {
			const nodeTemplate = canvasController.getPaletteNode("variablefile");
			if (nodeTemplate) {
				const convertedTemplate = canvasController.convertNodeTemplate(nodeTemplate);
				convertedTemplate.label = data.dataTransfer.files[0].name;
				const action = {
					editType: "createNode",
					nodeTemplate: convertedTemplate,
					pipelineId: data.pipelineId,
					offsetX: data.offsetX,
					offsetY: data.offsetY
				};
				canvasController.editActionHandler(action);
			} else {
				window.alert("A palette node could not be found for the dropped object. Load the 'modelerPalette.json' file and try again.");
			}
			break;
		}
		case "editNode": {
			this.editNodeHandler(data.targetObject.id, data.pipelineId, inExtraCanvas);
			break;
		}
		case "createSuperNodeExternal":
		case "convertSuperNodeLocalToExternal": {
			this.externalPipelineFlows[data.externalUrl] =
				this.canvasController.getExternalPipelineFlow(data.externalUrl);
			break;
		}
		case "undo":
		case "redo": {
			if (get(command, "data.editType") === "displaySubPipeline") {
				this.setBreadcrumbsDefinition();
			}
			break;
		}
		default: {
			// Do nothing
		}
		}

		this.log("editActionHandler(): " + data.editType, data);
	}

	extraCanvasEditActionHandler(data, command) {
		this.editActionHandler(data, command, true);
	}

	decorationActionHandler(object, id, pipelineId) {
		this.log("decorationHandler() Decoration ID = " + id, id, "Object ID = " + object.id + " pipeline ID = " + pipelineId);
		if (id === "supernodeZoomIn") {
			this.refreshContent("this.state.stream.id", "node.subDiagramId");
		}
	}

	decorationHandler(node) {
		var decorators = [];

		if (node.subDiagramId) {
			decorators.push({
				className: "supernode-zoom-in",
				position: "top-left",
				actionHandler: this.decorationAction.bind(this, node, "supernodeZoomIn")
			});
		}

		if (node.cacheState !== "disabled") {
			decorators.push({
				className: "cache-" + node.cacheState,
				position: "top-right"
			});
		}
		return decorators;
	}

	editNodeHandler(nodeId, activePipelineId, inExtraCanvas) {
		this.log("action: editNode", nodeId);
		const canvasController = (inExtraCanvas) ? this.canvasController2 : this.canvasController;
		const currentEditorNodeId = (inExtraCanvas) ? this.currentEditorId2 : this.currentEditorId;
		const commonPropertiesRef = (inExtraCanvas) ? this.CommonProperties2 : this.CommonProperties;
		if (nodeId && currentEditorNodeId !== nodeId) {
			// apply properties from previous node if node selection has changed w/o closing editor
			if (currentEditorNodeId && canvasController.getNode(currentEditorNodeId, activePipelineId)) {
				commonPropertiesRef.applyPropertiesEditing(false);
			}
			if (inExtraCanvas) {
				this.currentEditorId2 = nodeId;
			} else {
				this.currentEditorId = nodeId;
			}
			// currentEditorNodeId = nodeId; // set new node
			const appData = { nodeId: nodeId, inExtraCanvas: inExtraCanvas, pipelineId: activePipelineId };
			this.getNodeForm(nodeId, activePipelineId, canvasController, (properties) => {
				const messages = canvasController.getNodeMessages(nodeId, activePipelineId);
				const additionalComponents = this.state.displayAdditionalComponents ? { "toggle-panel": <AddtlCmptsTest /> } : properties.additionalComponents;
				const expressionInfo = this.state.expressionBuilder ? ExpressionInfo : null;
				const propsInfo = {
					title: <FormattedMessage id={"dialog.nodePropertiesTitle"} />,
					messages: messages,
					formData: properties.formData,
					parameterDef: properties,
					appData: appData,
					additionalComponents: additionalComponents,
					expressionInfo: expressionInfo,
					initialEditorSize: this.state.initialEditorSize
				};

				if (inExtraCanvas) {
					this.setState({ showPropertiesDialog2: true, propertiesInfo2: propsInfo });
				} else {
					this.setState({ showPropertiesDialog: true, propertiesInfo: propsInfo });
				}
			});
		}
	}

	selectionChangeHandler(data) {
		this.log("selectionChangeHandler", data);
		// apply properties from previous node if node selection has to more than one node
		if (this.currentEditorId) {
			// don't apply changes if node has been removed
			if (this.canvasController.getNode(this.currentEditorId, data.selectedPipelineId) &&
				this.CommonProperties) {
				this.CommonProperties.applyPropertiesEditing(false);
			}
			this.setState({ showPropertiesDialog: false });
			this.currentEditorId = null;
		}
	}

	selectionChangeHandler2(data) {
		this.log("selectionChangeHandler2", data);
		// apply properties from previous node if node selection has to more than one node
		if (this.currentEditorId2) {
			// don't apply changes if node has been removed
			if (this.canvasController2.getNode(this.currentEditorId2, data.selectedPipelineId) &&
				this.CommonProperties2) {
				this.CommonProperties2.applyPropertiesEditing(false);
			}
			this.setState({ showPropertiesDialog2: false });
			this.currentEditorId2 = null;
		}
	}

	// The layout handler can be modified to provide node layout overrides
	// while testing and debugging.
	layoutHandler() {
		return {};
	}

	tipHandler(tipType, data) {
		if (tipType === "tipTypeLink") {
			let sourceString = "";
			let targetString = "";
			if (data.link.type === "commentLink") {
				sourceString = "comment";
				targetString = data.link.trgNode.label;

			} else if (data.link.type === "associationLink") {
				sourceString = data.link.srcObj.label;
				targetString = data.link.trgNode.label;

			} else {
				sourceString = "detached source";
				if (data.link.srcObj && data.link.srcObj.outputs) {
					const srcPort = !data.link.srcObj.outputs ? null : data.link.srcObj.outputs.find(function(port) {
						return port.id === data.link.srcNodePortId;
					});
					sourceString = `'${data.link.srcObj.label}'` + (srcPort && srcPort.label ? `, port '${srcPort.label}'` : "");
				}

				targetString = "detached target";
				if (data.link.trgNode && data.link.trgNode.inputs) {
					const trgPort = data.link.trgNode.inputs.find(function(port) {
						return port.id === data.link.trgNodePortId;
					});
					targetString = `'${data.link.trgNode.label}'` + (trgPort && trgPort.label ? `, port '${trgPort.label}'` : "");
				}
			}

			return `Link from ${sourceString} to ${targetString}`;

		} else if (tipType === "tipTypeStateTag") {
			if (this.state.selectedStateTagTip) {
				return this.state.selectedStateTagTip;
			}
		}
		return null;
	}

	actionLabelHandler(action) {
		// Override undo/redo tooltip message for cut operations.
		if (action.data.editType === "cut") {
			return "Cut selected objects";
		}
		return null;
	}

	// Set custom label for "Save properties" action
	propertiesActionLabelHandler() {
		return "Save properties custom label";
	}

	refreshContent(streamId, diagramId) {
		this.log("refreshContent()");
	}

	// common-properties
	openPropertiesEditorDialog() {
		var properties = this.state.propertiesJson;
		const additionalComponents = this.state.displayAdditionalComponents ? { "toggle-panel": <AddtlCmptsTest /> } : properties.additionalComponents;
		const expressionInfo = this.state.expressionBuilder ? ExpressionInfo : null;
		const propsInfo = {
			title: <FormattedMessage id={"dialog.nodePropertiesTitle"} />,
			formData: properties.formData,
			parameterDef: properties,
			additionalComponents: additionalComponents,
			expressionInfo: expressionInfo,
			initialEditorSize: this.state.initialEditorSize,
			id: uuid4()
		};

		this.setState({ showPropertiesDialog: true, propertiesInfo: propsInfo });
	}

	closePropertiesEditorDialog() {
		this.currentEditorId = null;
		this.canvasController.setSelections([]); // clear selection
		this.setState({ showPropertiesDialog: false, propertiesInfo: {} });
	}

	closePropertiesEditorDialog2() {
		this.currentEditorId2 = null;
		this.canvasController2.setSelections([]); // clear selection
		this.setState({ showPropertiesDialog2: false, propertiesInfo2: {} });
	}

	validateProperties() {
		if (this.propertiesController) {
			this.propertiesController.validatePropertiesValues();
		}
		if (this.propertiesController2) {
			this.propertiesController2.validatePropertiesValues();
		}
	}

	handleEmptyCanvasLinkClick() {
		window.alert("Sorry the tour is not included with the test harness. :-( But " +
			"this is a good example of how a host app could add their own link to " +
			"the empty canvas objects!");
	}

	propertiesControllerHandler(propertiesController) {
		this.log("propertiesControllerHandler()");
		this.propertiesController = propertiesController;
		this.propertiesController.setCommandStack(this.canvasController.getCommandStack());
	}

	propertiesControllerHandler2(propertiesController) {
		this.log("propertiesControllerHandler2()");
		this.propertiesController2 = propertiesController;
		this.propertiesController2.setCommandStack(this.canvasController2.getCommandStack());
	}

	propertyListener(data) {
		// This is an empty callback.  Logging creates a performance issue.
	}

	propertyActionHandler(actionId, appData, data) {
		const propertiesController = (appData && appData.inExtraCanvas) ? this.propertiesController2 : this.propertiesController;

		if (actionId === "openTearsheet") {
			propertiesController.setActiveTearsheet(data.tearsheet_ref);
		}
		if (actionId === "increment") {
			const propertyId = { name: data.parameter_ref };
			let value = propertiesController.getPropertyValue(propertyId);
			propertiesController.updatePropertyValue(propertyId, value += 1);
		}
		if (actionId === "decrement") {
			const propertyId = { name: data.parameter_ref };
			let value = propertiesController.getPropertyValue(propertyId);
			propertiesController.updatePropertyValue(propertyId, value -= 1);
		}
		if (actionId === "dm-update") {
			const dm = propertiesController.getDatasetMetadata();
			// Add field to the first schema
			const newFieldName = "Added Field " + (dm[0].fields.length);
			const newField = {
				"name": newFieldName,
				"type": "string",
				"metadata": {
					"description": "",
					"measure": "discrete",
					"modeling_role": "target"
				}
			};
			dm[0].fields.push(newField);
			propertiesController.setDatasetMetadata(dm);
		}
		if (actionId === "summer") {
			const propertyId = { name: data.parameter_ref };
			propertiesController.updatePropertyValue(propertyId, "Summer: hot, sunny");
		}
		if (actionId === "winter") {
			const propertyId = { name: data.parameter_ref };
			propertiesController.updatePropertyValue(propertyId, "Winter: cold, snowy");
		}
		if (actionId === "fall") {
			const propertyId = { name: data.parameter_ref };
			propertiesController.updatePropertyValue(propertyId, "Fall: cool, frosty");
		}
		if (actionId === "spring") {
			const propertyId = { name: data.parameter_ref };
			propertiesController.updatePropertyValue(propertyId, "Spring: mild, rainy");
		}
		if (actionId === "moon") {
			const propertyId = { name: data.parameter_ref };
			let value = propertiesController.getPropertyValue(propertyId);
			switch (value) {
			case "Full":
				value = "Waning";
				break;
			case "Waning":
				value = "New";
				break;
			case "New":
				value = "Waxing";
				break;
			default:
				value = "Full";
			}
			propertiesController.updatePropertyValue(propertyId, value);
		}
		if (actionId === "meteor") {
			const propertyId = { name: data.parameter_ref };
			let value = propertiesController.getPropertyValue(propertyId);
			switch (value) {
			case "Perseids":
				value = "Orionids";
				break;
			case "Orionids":
				value = "Leonids";
				break;
			case "Leonids":
				value = "Geminids";
				break;
			case "Geminids":
				value = "Lyrids";
				break;

			default:
				value = "Perseids";
			}
			propertiesController.updatePropertyValue(propertyId, value);
		}
		if (actionId === "image_cond_disable" || actionId === "button_cond_disable") {
			const propertyId = { name: data.parameter_ref };
			let value = propertiesController.getPropertyValue(propertyId);
			if (value === "The disable action has been pressed.") {
				value = "The disable action has been pressed once more.";
			} else {
				value = "The disable action has been pressed.";
			}
			propertiesController.updatePropertyValue(propertyId, value);
		}


		this.log("propertyActionHandler() " + actionId);
	}

	getCommonProperties() {
		if (isEmpty(this.state.propertiesInfo)) {
			return null;
		}

		const propertiesConfig = this.getPropertiesConfig();

		const callbacks = {
			controllerHandler: this.propertiesControllerHandler,
			propertyListener: this.propertyListener,
			actionHandler: this.propertyActionHandler,
			applyPropertyChanges: this.applyPropertyChanges,
			closePropertiesDialog: this.closePropertiesEditorDialog,
			helpClickHandler: this.helpClickHandler,
			buttonHandler: this.buttonHandler,
			buttonIconHandler: this.buttonIconHandler,
			titleChangeHandler: this.titleChangeHandler,
			propertiesActionLabelHandler: this.propertiesActionLabelHandler,
			tooltipLinkHandler: this.tooltipLinkHandler
		};
		if (this.state.propertiesValidationHandler) {
			callbacks.validationHandler = this.validationHandler;
		}

		const commonProperties = (
			<CommonProperties
				ref={(instance) => {
					this.CommonProperties = instance;
				}}
				propertiesInfo={this.state.propertiesInfo}
				propertiesConfig={propertiesConfig}
				customPanels={[CustomSliderPanel, CustomTogglePanel,
					CustomButtonPanel, CustomDatasetsPanel, EMMeansPanel, FixedEffectsPanel,
					RandomEffectsPanel, CustomSubjectsPanel]}
				callbacks={callbacks}
				customControls={[CustomToggleControl, CustomTableControl, CustomEmmeansDroplist]}
				customConditionOps={[CustomOpMax, CustomNonEmptyListLessThan, CustomOpSyntaxCheck, CustomOpFilterKeys, CustomOpFilterDuplicates, CustomRequiredColumn]}
				light={this.state.light}
			/>);

		return commonProperties;
	}

	getCommonProperties2() {
		if (isEmpty(this.state.propertiesInfo2)) {
			return null;
		}

		const propertiesConfig = this.getPropertiesConfig();

		const callbacks2 = {
			controllerHandler: this.propertiesControllerHandler2,
			propertyListener: this.propertyListener,
			actionHandler: this.propertyActionHandler,
			applyPropertyChanges: this.applyPropertyChanges,
			closePropertiesDialog: this.closePropertiesEditorDialog2,
			helpClickHandler: this.helpClickHandler
		};

		const commonProperties2 = (
			<CommonProperties
				ref={(instance) => {
					this.CommonProperties2 = instance;
				}}
				propertiesInfo={this.state.propertiesInfo2}
				propertiesConfig={propertiesConfig}
				customPanels={[CustomSliderPanel, CustomTogglePanel, CustomButtonPanel, CustomDatasetsPanel,
					EMMeansPanel, FixedEffectsPanel, RandomEffectsPanel, CustomSubjectsPanel]}
				callbacks={callbacks2}
				customControls={[CustomToggleControl, CustomTableControl, CustomEmmeansDroplist]}
				customConditionOps={[CustomOpMax, CustomOpSyntaxCheck]}
				light={this.state.light}
			/>);

		return commonProperties2;
	}

	getPropertiesConfig() {
		let returnValueFilters = this.state.returnValueFiltering;
		try {
			returnValueFilters = JSON.parse(this.state.returnValueFiltering);
		} catch (ex) {
			console.error(ex);
		}

		return {
			containerType: this.state.propertiesContainerType === PROPERTIES_FLYOUT ? CUSTOM : this.state.propertiesContainerType,
			rightFlyout: this.state.propertiesContainerType === PROPERTIES_FLYOUT,
			categoryView: this.state.categoryView,
			schemaValidation: this.state.propertiesSchemaValidation,
			applyPropertiesWithoutEdit: this.state.applyPropertiesWithoutEdit,
			applyOnBlur: this.state.applyOnBlur,
			convertValueDataTypes: this.state.convertValueDataTypes,
			disableSaveOnRequiredErrors: this.state.disableSaveOnRequiredErrors,
			trimSpaces: this.state.trimSpaces,
			heading: this.state.heading,
			showRequiredIndicator: this.state.showRequiredIndicator,
			showAlertsTab: this.state.showAlertsTab,
			enableResize: this.state.enableResize,
			conditionHiddenPropertyHandling: this.state.conditionHiddenPropertyHandling,
			conditionDisabledPropertyHandling: this.state.conditionDisabledPropertyHandling,
			returnValueFiltering: returnValueFilters,
			maxLengthForMultiLineControls: this.state.maxLengthForMultiLineControls,
			maxLengthForSingleLineControls: this.state.maxLengthForSingleLineControls,
			locale: this.locale
		};
	}

	getCanvasConfig() {
		const canvasConfig = {
			enableInteractionType: this.state.selectedInteractionType,
			enableSnapToGridType: this.state.selectedSnapToGridType,
			enableSnapToGridX: this.state.enteredSnapToGridX,
			enableSnapToGridY: this.state.enteredSnapToGridY,
			enableNodeFormatType: this.state.selectedNodeFormatType,
			enableImageDisplay: this.state.selectedImageDisplay,
			enableLinkType: this.state.selectedLinkType,
			enableLinkDirection: this.state.selectedLinkDirection,
			enableAssocLinkType: this.state.selectedAssocLinkType,
			enableParentClass: this.getParentClass(),
			enableHighlightNodeOnNewLinkDrag: this.state.selectedHighlightNodeOnNewLinkDrag,
			enableHighlightUnavailableNodes: this.state.selectedHighlightUnavailableNodes,
			enableExternalPipelineFlows: this.state.selectedExternalPipelineFlows,
			enableEditingActions: this.state.selectedEditingActions,
			enableInternalObjectModel: this.state.selectedInternalObjectModel,
			enableDragWithoutSelect: this.state.selectedDragWithoutSelect,
			enableLinkSelection: this.state.selectedLinkSelection,
			enableLinkReplaceOnNewConnection: this.state.selectedLinkReplaceOnNewConnection,
			enableAssocLinkCreation: this.state.selectedAssocLinkCreation,
			enableMarkdownInComments: this.state.selectedMarkdownInComments,
			enableContextToolbar: this.state.selectedContextToolbar,
			enablePaletteLayout: this.state.selectedPaletteLayout,
			enableStateTag: this.state.selectedStateTag,
			enableToolbarLayout: this.state.selectedToolbarLayout,
			enableResizableNodes: this.state.selectedResizableNodes,
			enableInsertNodeDroppedOnLink: this.state.selectedInsertNodeDroppedOnLink,
			enableMoveNodesOnSupernodeResize: this.state.selectedMoveNodesOnSupernodeResize,
			enableRaiseNodesToTopOnHover: this.state.selectedRaiseNodesToTopOnHover,
			enablePositionNodeOnRightFlyoutOpen: this.state.selectedPositionNodeOnRightFlyoutOpen,
			enableAutoLinkOnlyFromSelNodes: this.state.selectedAutoLinkOnlyFromSelNodes,
			enableBrowserEditMenu: this.state.selectedBrowserEditMenu,
			tipConfig: this.state.selectedTipConfig,
			schemaValidation: this.state.selectedSchemaValidation,
			enableNarrowPalette: this.state.selectedNarrowPalette,
			enableDisplayFullLabelOnHover: this.state.selectedDisplayFullLabelOnHover,
			enableBoundingRectangles: this.state.selectedBoundingRectangles,
			enableCanvasUnderlay: this.state.selectedCanvasUnderlay,
			enableDropZoneOnExternalDrag: this.state.selectedDropZoneOnExternalDrag,
			enableRightFlyoutUnderToolbar: this.state.selectedRightFlyoutUnderToolbar,
			enablePanIntoViewOnOpen: this.state.selectedPanIntoViewOnOpen,
			dropZoneCanvasContent: this.state.selectedDisplayCustomizedDropZoneContent ? this.dropZoneCanvasDiv : null,
			emptyCanvasContent: this.state.selectedDisplayCustomizedEmptyCanvasContent ? this.emptyCanvasDiv : null,
			enableSaveZoom: this.state.selectedSaveZoom,
			enableZoomIntoSubFlows: this.state.selectedZoomIntoSubFlows,
			enableSingleOutputPortDisplay: this.state.selectedSingleOutputPortDisplay,
			enableNodeLayout: this.state.selectedNodeLayout,
			enableCanvasLayout: this.state.selectedCanvasLayout
		};

		return canvasConfig;
	}

	getCanvasConfig2() {
		const canvasConfig2 = {
			enableInteractionType: this.state.selectedInteractionType,
			enableNodeFormatType: this.state.selectedNodeFormatType,
			enableLinkType: this.state.selectedLinkType,
			enableParentClass: this.getParentClass(),
			enableInternalObjectModel: this.state.selectedInternalObjectModel,
			enableDragWithoutSelect: this.state.selectedDragWithoutSelect,
			enablePaletteLayout: this.state.selectedPaletteLayout,
			selectedMoveNodesOnSupernodeResize: true,
			tipConfig: this.state.selectedTipConfig,
			schemaValidation: this.state.selectedSchemaValidation,
			enableBoundingRectangles: this.state.selectedBoundingRectangles,
			enableNarrowPalette: this.state.selectedNarrowPalette
		};

		return canvasConfig2;
	}

	getParentClass() {
		let parentClass = "";
		if (this.state.selectedNodeFormatType === "Vertical") {
			parentClass = "classic-vertical";
		}
		return parentClass;
	}

	getToolbarConfig() {
		let toolbarConfig = null;
		if (this.state.selectedToolbarType === TOOLBAR_TYPE_DEFAULT) {
			toolbarConfig = null;

		} else if (this.state.selectedToolbarType === TOOLBAR_TYPE_SUB_AREAS) {
			const subMenuTextSize = [
				{ action: "title", label: "Title", enable: true },
				{ action: "header", label: "Header", enable: true },
				{ action: "subheader", label: "Subheader", enable: true },
				{ action: "body", label: "Body", enable: true }
			];

			const subMenuSize = [
				{ action: "increase", label: "Increase", enable: true, iconEnabled: (<Add size={32} />) },
				{ action: "decrease", label: "Decrease", enable: true, iconEnabled: (<Subtract size={32} />) }
			];

			toolbarConfig = {
				leftBar: [
					{ action: "palette", label: "Palette", enable: true },
					{ divider: true },
					{ action: "stopit", label: "Stop", enable: false, incLabelWithIcon: "before", iconEnabled: (<StopFilledAlt size={32} />) },
					{ divider: true },
					{ action: "run", label: "Run", enable: true, iconEnabled: (<Play size={32} />) },
					{ divider: true },
					{ action: "deleteSelectedObjects", label: "Delete", enable: true },
					{ divider: true },
					{ action: "arrangeHorizontally", label: "Arrange Horizontally", enable: true },
					{ action: "arrangeVertically", label: "Arrange Vertically", enable: true },
					{ divider: true },
					{ action: "settingspanel", iconEnabled: (<Settings />), label: "Settings", enable: true,
						subPanel: AppSettingsPanel, subPanelData: { saveData: (settings) => window.alert("Panel data received by application.\n" + settings) } },
					{ divider: true },
					{ action: "text-size-submenu", incLabelWithIcon: "after", iconEnabled: (<TextScale size={32} />), label: "Text Size", enable: true,
						subMenu: subMenuTextSize, closeSubAreaOnClick: true },
					{ divider: true },
					{ action: "size-submenu", iconEnabled: (<Scale size={32} />), label: "Size", enable: true, subMenu: subMenuSize },
					{ divider: true },
					{ action: "color-subpanel", iconEnabled: (<ColorPalette size={32} />), label: "Color picker", enable: true,
						subPanel: ColorPicker, subPanelData: { clickActionHandler: (color) => window.alert("Color selected = " + color) } },
					{ divider: true },
					{ action: "undo", label: "Undo", enable: true },
					{ action: "redo", label: "Redo", enable: true },
					{ divider: true }
				],
				rightBar: [
					{ divider: true },
					{ action: "zoomIn", label: this.getLabel("toolbar.zoomIn"), enable: true },
					{ action: "zoomOut", label: this.getLabel("toolbar.zoomOut"), enable: true },
					{ action: "zoomToFit", label: this.getLabel("toolbar.zoomToFit"), enable: true }
				]
			};

		} else if (this.state.selectedToolbarType === TOOLBAR_TYPE_SINGLE_BAR) {
			toolbarConfig = [
				{ action: "palette", label: "Palette", enable: true },
				{ divider: true },
				{ action: "stopit", label: "Stop", enable: false, incLabelWithIcon: "before", iconEnabled: (<StopFilledAlt size={32} />) },
				{ action: "runSelection", label: "Run Selection", enable: true, incLabelWithIcon: "before", kind: "primary" },
				{ divider: true },
				{ action: "run", label: "Run", enable: true, iconEnabled: (<Play size={32} />) },
				{ divider: true },
				{ action: "undo", label: "Undo", enable: true },
				{ action: "redo", label: "Redo", enable: true },
				{ divider: true },
				{ action: "createAutoComment", label: "Add Comment", enable: true },
				(this.canvasController.isHidingComments()
					? { action: "commentsToggle", label: "Show comments", enable: true, iconEnabled: (<Chat32 />) }
					: { action: "commentsToggle", label: "Hide comments", enable: true, iconEnabled: (<ChatOff32 />) }
				),
				{ divider: true },
				{ action: "deleteSelectedObjects", label: "Delete", enable: true },
				{ divider: true },
				{ action: "arrangeHorizontally", label: "Arrange Horizontally", enable: true },
				{ action: "arrangeVertically", label: "Arrange Vertically", enable: true },
				{ divider: true },
				{ action: "mouse", iconEnabled: (<SelectWindow size={32} />), label: "Mouse", enable: true, isSelected: this.state.selectedInteractionType === "Mouse" },
				{ action: "trackpad", iconEnabled: (<TouchInteraction size={32} />), label: "Trackpad", enable: true, isSelected: this.state.selectedInteractionType === "Trackpad" },
				{ divider: true }
			];

		} else if (this.state.selectedToolbarType === TOOLBAR_TYPE_BEFORE_AFTER) {
			toolbarConfig = {
				leftBar: [
					{ action: "before-enabled", incLabelWithIcon: "before", label: "Before - enabled", enable: true, iconEnabled: (<Edit size={32} />), iconDisabled: (<Edit size={32} />) },
					{ action: "before-disabled", incLabelWithIcon: "before", label: "Before - disbaled", enable: false, iconEnabled: (<Edit size={32} />), iconDisabled: (<Edit size={32} />) },
					{ action: "after-enabled", incLabelWithIcon: "after", label: "After - enabled", enable: true, iconEnabled: (<Edit size={32} />), iconDisabled: (<Edit size={32} />) },
					{ action: "after-disabled", incLabelWithIcon: "after", label: "After - disbaled", enable: false, iconEnabled: (<Edit size={32} />), iconDisabled: (<Edit size={32} />) },
				],
				rightBar: [
					{ divider: true },
					{ divider: true },
					{ action: "zoomIn", label: this.getLabel("toolbar.zoomIn"), enable: true },
					{ action: "zoomOut", label: this.getLabel("toolbar.zoomOut"), enable: true },
					{ action: "zoomToFit", label: this.getLabel("toolbar.zoomToFit"), enable: true }
				]
			};

		} else if (this.state.selectedToolbarType === TOOLBAR_TYPE_CUSTOM_RIGHT_SIDE) {
			toolbarConfig = {
				leftBar: [
				],
				rightBar: [
					{ action: "zoomIn", label: this.getLabel("toolbar.zoomIn"), enable: true },
					{ action: "zoomOut", label: this.getLabel("toolbar.zoomOut"), enable: true },
					{ action: "zoomToFit", label: this.getLabel("toolbar.zoomToFit"), enable: true },
					{ divider: true },
					{ action: "undo", label: "Undo", enable: true },
					{ action: "redo", label: "Redo", enable: true },
					{ divider: true },
					{ action: "cut", label: "Cut", enable: true },
					{ action: "copy", label: "Copy", enable: true },
					{ action: "paste", label: "Paste", enable: true },
					{ divider: true },
					{ action: "createAutoComment", label: "Add Comment", enable: true },
					{ action: "deleteSelectedObjects", label: "Delete", enable: true },
					{ divider: true },
					{ action: "arrangeHorizontally", label: "Arrange Horizontally", enable: true },
					{ action: "arrangeVertically", label: "Arrange Vertically", enable: true }
				]
			};

		} else if (this.state.selectedToolbarType === TOOLBAR_TYPE_CARBON_BUTTONS) {
			toolbarConfig = {
				leftBar: [
					{ action: "primary", label: "Primary", enable: true, incLabelWithIcon: "before", kind: "primary", iconEnabled: (<Edit size={32} />) },
					{ action: "danger", label: "Danger", enable: true, incLabelWithIcon: "before", kind: "danger", iconEnabled: (<Edit size={32} />) },
					{ action: "secondary", label: "Secondary", enable: true, incLabelWithIcon: "before", kind: "secondary", iconEnabled: (<Edit size={32} />) },
					{ action: "tertiary", label: "Tertiary", enable: true, incLabelWithIcon: "before", kind: "tertiary", iconEnabled: (<Edit size={32} />) },
					{ action: "ghost", label: "Ghost", enable: true, incLabelWithIcon: "before", kind: "ghost", iconEnabled: (<Edit size={32} />) },
					{ action: "default", label: "Default", enable: true, incLabelWithIcon: "before", iconEnabled: (<Edit size={32} />) },
				],
				rightBar: [
					{ action: "dis-primary", label: "Primary", enable: false, incLabelWithIcon: "before", kind: "primary", iconEnabled: (<Edit size={32} />) },
					{ action: "dis-danger", label: "Danger", enable: false, incLabelWithIcon: "before", kind: "danger", iconEnabled: (<Edit size={32} />) },
					{ action: "dis-secondary", label: "Secondary", enable: false, incLabelWithIcon: "before", kind: "secondary", iconEnabled: (<Edit size={32} />) },
					{ action: "dis-ghost", label: "Ghost", enable: false, incLabelWithIcon: "before", kind: "ghost", iconEnabled: (<Edit size={32} />) },
					{ action: "dis-default", label: "Default", enable: false, incLabelWithIcon: "before", iconEnabled: (<Edit size={32} />) },
				]
			};

		} else if (this.state.selectedToolbarType === TOOLBAR_TYPE_CUSTOM_ACTIONS) {
			const TextScale32 = React.forwardRef((props, ref) => <TextScale ref={ref} size={32} {...props} />);
			// This example shows how custom JSX can be provided to the toolbar in the
			// jsx field to replace the content specified in the other fields. The JSX
			// added can be customized using the host applications own CSS.
			toolbarConfig = {
				leftBar: [
					{ action: "undo", label: "Undo", enable: true },
					{ action: "redo", label: "Redo", enable: true },
					{ divider: true },
					{
						action: "custom-loading",
						tooltip: "A custom loading!",
						jsx: (tabIndex) => (
							<div style={{ padding: "4px 11px" }}>
								<InlineLoading status="active" description="Loading..."
									className={"toolbar-jsx-obj"}
									tabIndex={tabIndex}
								/>
							</div>
						)
					},
					{ divider: true },
					{
						action: "custom-checkbox",
						tooltip: "A custom checkbox!",
						jsx: (tabIndex) => (
							<div style={{ padding: "5px 11px" }}>
								<Checkbox id={"custom-checkbox"} defaultChecked labelText={"Check it out"}
									onClick={(e) => window.alert("Checkbox clicked!")}
									className={"toolbar-jsx-obj"}
									tabIndex={tabIndex}
								/>
							</div>
						)
					},
					{ divider: true },
					{
						action: "custom-button",
						tooltip: "A custom button of type primary!",
						jsx: (tabIndex) => (
							<Button id={"custom-button"} size="md" kind="primary"
								onClick={(e) => window.alert("Button clicked!")}
								className={"toolbar-jsx-obj"}
								tabIndex={tabIndex}
							>
								Custom button
							</Button>
						)
					},
					{ divider: true },
					{
						action: "custom-dropdown",
						tooltip: () => (this.suppressTooltip ? null : "A drop down using the overflow menu!"),
						jsx: (tabIndex) => (
							<div className="toolbar-custom-button">
								<OverflowMenu
									id={"ovf1"}
									renderIcon={TextScale32}
									iconDescription={""}
									onOpen={() => (
										this.suppressTooltip = true)
									}
									onClose={() => {
										this.suppressTooltip = false;
										window.alert("Option selected");
									}}
									className={"toolbar-jsx-obj"}
									tabIndex={tabIndex}
								>
									<OverflowMenuItem itemText="Big" />
									<OverflowMenuItem itemText="Medium" />
									<OverflowMenuItem itemText="Little" />
								</OverflowMenu>
							</div>
						)
					},
					{ divider: true }
				]
			};
		} else if (this.state.selectedToolbarType === TOOLBAR_TYPE_OVERRIDE_AUTO_ENABLE_DISABLE) {
			toolbarConfig = {
				overrideAutoEnableDisable: true,
				leftBar: [
					{ action: "undo", label: "Undo", enable: false },
					{ action: "redo", label: "Redo", enable: false },
					{ divider: true },
					{ action: "cut", label: "Cut", enable: false, tooltip: "Cut from clipboard" },
					{ action: "copy", label: "Copy", enable: false, tooltip: "Copy from clipboard" },
					{ action: "paste", label: "Paste", enable: false, tooltip: "Paste to canvas" },
					{ divider: true },
					{ action: "createAutoComment", label: "Add Comment", enable: false },
					{ action: "deleteSelectedObjects", label: "Delete", enable: false }
				]
			};
		}

		return toolbarConfig;
	}

	getTempContent() {
		const text1 = "Common Canvas panel.";
		const text2 = "Some temporary content for common canvas panel. This panel can display content from the host application.";
		return (
			<div className="harness-panel-temp-content">
				<div className="title">{text1}</div>
				<div className="text">{text2}</div>
			</div>
		);
	}

	render() {
		this.canvasController.log("-------------------------------");
		this.canvasController.log("Test Harness render");
		this.canvasController.log("-------------------------------");

		const currentPipelineId = this.canvasController.getCurrentBreadcrumb().pipelineId;
		const breadcrumbs = (<Breadcrumbs
			canvasController={this.canvasController}
			breadcrumbsDef={this.state.breadcrumbsDef}
			currentPipelineId={currentPipelineId}
		/>);
		const consoleLabel = "console";
		const downloadFlowLabel = "Download pipeline flow";
		const downloadPaletteLabel = "Download palette";
		const apiLabel = "API";
		const commonPropertiesModalLabel = "Common Properties Modal";
		const commonCanvasLabel = "Common Canvas";

		const navBar = (<div aria-label="Common Canvas Test Harness" role="banner">
			<div className="harness-app-navbar">
				<ul className="harness-app-navbar-items">
					<li className="harness-navbar-li">
						<span className="harness-title">Common Canvas</span>
						<span className="harness-version">{"v" + CommonCanvasPackage.version}</span>
					</li>
					<li className="harness-navbar-li harness-nav-divider" data-tip={consoleLabel}>
						<a onClick={this.openConsole.bind(this) }>
							<Isvg src={listview32} />
						</a>
					</li>
					<li className="harness-navbar-li" data-tip={downloadFlowLabel}>
						<a onClick={this.downloadPipelineFlow.bind(this) }>
							<Isvg src={download32} />
						</a>
					</li>
					<li className="harness-navbar-li" data-tip={downloadPaletteLabel}>
						<a onClick={this.downloadPalette.bind(this) }>
							<Isvg src={download32} />
						</a>
					</li>
					<li className="harness-navbar-li harness-pipeline-breadcrumbs-container">
						{breadcrumbs}
					</li>
					<li id="harness-action-bar-sidepanel-api" className="harness-navbar-li harness-nav-divider harness-action-bar-sidepanel" data-tip={apiLabel}>
						<a onClick={this.sidePanelAPI.bind(this) }>
							<Isvg src={api32} />
						</a>
					</li>
					<li id="harness-action-bar-sidepanel-properties" className="harness-navbar-li harness-action-bar-sidepanel" data-tip={commonPropertiesModalLabel}>
						<a onClick={this.sidePanelProperties.bind(this) }>
							<Isvg src={template32} />
						</a>
					</li>
					<li id="harness-action-bar-sidepanel-canvas" className="harness-navbar-li harness-nav-divider harness-action-bar-sidepanel" data-tip={commonCanvasLabel}>
						<a onClick={this.sidePanelCanvas.bind(this) }>
							<Isvg src={justify32} />
						</a>
					</li>
				</ul>
			</div>
		</div>);

		const commonCanvasConfig = this.getCanvasConfig();
		const commonCanvasConfig2 = this.getCanvasConfig2();
		const toolbarConfig = this.getToolbarConfig();

		const contextMenuConfig = {
			enableCreateSupernodeNonContiguous: this.state.selectedCreateSupernodeNonContiguous,
			defaultMenuEntries: {
				saveToPalette: this.state.selectedSaveToPalette,
				createSupernode: true,
				displaySupernodeFullPage: true
			}
		};

		const keyboardConfig = {
			actions: {
				delete: true,
				cutToClipboard: true,
				copyToClipboard: true,
				pasteFromClipboard: true
			}
		};

		let commonPropertiesContainer = null;
		let rightFlyoutContentProperties = null;
		let rightFlyoutContentProperties2 = null;
		let showRightFlyoutProperties = false;
		let showRightFlyoutProperties2 = false;
		if (this.state.propertiesContainerType === PROPERTIES_FLYOUT) {
			showRightFlyoutProperties = (this.state.showPropertiesDialog && this.state.propertiesContainerType === PROPERTIES_FLYOUT) || this.state.selectedShowRightFlyout;
			showRightFlyoutProperties2 = this.state.showPropertiesDialog2 && this.state.propertiesContainerType === PROPERTIES_FLYOUT;
			if (showRightFlyoutProperties) {
				rightFlyoutContentProperties = this.getCommonProperties();
			}
			if (showRightFlyoutProperties2) {
				rightFlyoutContentProperties2 = this.getCommonProperties2();
			}
		} else {
			commonPropertiesContainer = (
				<div className="harness-common-properties">
					{this.getCommonProperties()}
				</div>);
		}

		const bottomPanelContent = this.getTempContent();
		const topPanelContent = this.getTempContent();

		const rightFlyoutContent = rightFlyoutContentProperties
			? rightFlyoutContentProperties
			: this.getTempContent();

		var firstCanvas = (
			<CommonCanvas
				config={commonCanvasConfig}
				contextMenuHandler={this.contextMenuHandler}
				beforeEditActionHandler={this.beforeEditActionHandler}
				editActionHandler={this.editActionHandler}
				clickActionHandler={this.clickActionHandler}
				decorationActionHandler={this.decorationActionHandler}
				selectionChangeHandler={this.selectionChangeHandler}
				layoutHandler={this.layoutHandler}
				tipHandler={this.tipHandler}
				actionLabelHandler={this.actionLabelHandler}
				toolbarConfig={toolbarConfig}
				notificationConfig={this.state.notificationConfig}
				contextMenuConfig={contextMenuConfig}
				keyboardConfig={keyboardConfig}
				rightFlyoutContent={rightFlyoutContent}
				showRightFlyout={showRightFlyoutProperties || this.state.selectedShowRightFlyout}
				bottomPanelContent={bottomPanelContent}
				showBottomPanel={this.state.selectedShowBottomPanel}
				topPanelContent={topPanelContent}
				showTopPanel={this.state.selectedShowTopPanel}
				canvasController={this.canvasController}
			/>);

		if (this.state.selectedExampleApp === EXAMPLE_APP_NONE) {
			this.canvasRef = null;
		} else {
			this.canvasRef = React.createRef();
		}
		if (this.state.selectedExampleApp === EXAMPLE_APP_FLOWS) {
			firstCanvas = (
				<FlowsCanvas
					ref={this.canvasRef}
					config={commonCanvasConfig}
					canvasController={this.canvasController}
				/>
			);
		} else if (this.state.selectedExampleApp === EXAMPLE_APP_TABLES) {
			firstCanvas = (
				<TablesCanvas
					ref={this.canvasRef}
					config={commonCanvasConfig}
				/>
			);
		} else if (this.state.selectedExampleApp === EXAMPLE_APP_STAGES) {
			firstCanvas = (
				<StagesCanvas
					ref={this.canvasRef}
					config={commonCanvasConfig}
				/>
			);
		} else if (this.state.selectedExampleApp === EXAMPLE_APP_STAGES_CARD_NODE) {
			firstCanvas = (
				<StagesCardNodeCanvas
					ref={this.canvasRef}
					config={commonCanvasConfig}
				/>
			);
		} else if (this.state.selectedExampleApp === EXAMPLE_APP_LOGIC) {
			firstCanvas = (
				<LogicCanvas
					ref={this.canvasRef}
					config={commonCanvasConfig}
				/>
			);
		} else if (this.state.selectedExampleApp === EXAMPLE_APP_READ_ONLY) {
			firstCanvas = (
				<ReadOnlyCanvas
					ref={this.canvasRef}
					config={commonCanvasConfig}
				/>
			);
		} else if (this.state.selectedExampleApp === EXAMPLE_APP_PROGRESS) {
			firstCanvas = (
				<ProgressCanvas
					ref={this.canvasRef}
					config={commonCanvasConfig}
				/>
			);
		} else if (this.state.selectedExampleApp === EXAMPLE_APP_EXPLAIN) {
			firstCanvas = (
				<ExplainCanvas
					ref={this.canvasRef}
					config={commonCanvasConfig}
				/>
			);
		} else if (this.state.selectedExampleApp === EXAMPLE_APP_EXPLAIN2) {
			firstCanvas = (
				<Explain2Canvas
					ref={this.canvasRef}
					config={commonCanvasConfig}
				/>
			);
		} else if (this.state.selectedExampleApp === EXAMPLE_APP_STREAMS) {
			firstCanvas = (
				<StreamsCanvas
					ref={this.canvasRef}
					config={commonCanvasConfig}
				/>
			);
		} else if (this.state.selectedExampleApp === EXAMPLE_APP_REACT_NODES_CARBON) {
			firstCanvas = (
				<ReactNodesCarbonCanvas
					ref={this.canvasRef}
					config={commonCanvasConfig}
				/>
			);
		} else if (this.state.selectedExampleApp === EXAMPLE_APP_REACT_NODES_MAPPING) {
			firstCanvas = (
				<ReactNodesMappingCanvas
					ref={this.canvasRef}
					config={commonCanvasConfig}
				/>
			);
		}

		let commonCanvas;
		if (this.state.selectedExtraCanvasDisplayed) {
			const rightFlyoutContent2 = rightFlyoutContentProperties2
				? rightFlyoutContentProperties2
				: this.getTempContent();

			commonCanvas = (<React.Fragment>
				<div className="harness-canvas-single">
					{firstCanvas}
				</div>
				<div className="harness-canvas-single">
					<CommonCanvas
						config={commonCanvasConfig2}
						contextMenuHandler={this.contextMenuHandler}
						editActionHandler={this.extraCanvasEditActionHandler}
						clickActionHandler={this.extraCanvasClickActionHandler}
						toolbarConfig={this.toolbarConfig}
						canvasController={this.canvasController2}
						notificationConfig={this.state.notificationConfig2}
						rightFlyoutContent={rightFlyoutContent2}
						showRightFlyout={showRightFlyoutProperties2}
						selectionChangeHandler={this.selectionChangeHandler2}
					/>
				</div>
			</React.Fragment>);
		} else {
			commonCanvas = firstCanvas;
		}

		const sidePanelCanvasConfig = {
			setDiagramJSON: this.setDiagramJSON,
			setPaletteJSON: this.setPaletteJSON,
			setDiagramJSON2: this.setDiagramJSON2,
			setPaletteJSON2: this.setPaletteJSON2,
			canvasFileChooserVisible: this.state.canvasFileChooserVisible,
			canvasFileChooserVisible2: this.state.canvasFileChooserVisible2,
			paletteFileChooserVisible: this.state.paletteFileChooserVisible,
			paletteFileChooserVisible2: this.state.paletteFileChooserVisible2,
			setCanvasDropdownFile: this.setCanvasDropdownFile,
			setCanvasDropdownFile2: this.setCanvasDropdownFile2,
			selectedCanvasDropdownFile: this.state.selectedCanvasDropdownFile,
			selectedCanvasDropdownFile2: this.state.selectedCanvasDropdownFile2,
			setPaletteDropdownSelect: this.setPaletteDropdownSelect,
			setPaletteDropdownSelect2: this.setPaletteDropdownSelect2,
			selectedPaletteDropdownFile: this.state.selectedPaletteDropdownFile,
			selectedPaletteDropdownFile2: this.state.selectedPaletteDropdownFile2,
			clearSavedZoomValues: this.clearSavedZoomValues,
			saveToPdf: this.saveToPdf
		};

		const sidePanelPropertiesConfig = {
			setPropertiesConfigOption: this.setPropertiesConfigOption,
			closePropertiesEditorDialog: this.closePropertiesEditorDialog,
			openPropertiesEditorDialog: this.openPropertiesEditorDialog,
			validateProperties: this.validateProperties,
			setPropertiesJSON: this.setPropertiesJSON,
			closeSidePanelModal: this.closeSidePanelModal,
			showPropertiesDialog: this.state.showPropertiesDialog,
			propertiesContainerType: this.state.propertiesContainerType,
			categoryView: this.state.categoryView,
			applyOnBlur: this.state.applyOnBlur,
			trimSpaces: this.state.trimSpaces,
			disableSaveOnRequiredErrors: this.state.disableSaveOnRequiredErrors,
			expressionBuilder: this.state.expressionBuilder,
			displayAdditionalComponents: this.state.displayAdditionalComponents,
			heading: this.state.heading,
			light: this.state.light,
			showRequiredIndicator: this.state.showRequiredIndicator,
			showAlertsTab: this.state.showAlertsTab,
			enableResize: this.state.enableResize,
			returnValueFiltering: this.state.returnValueFiltering,
			initialEditorSize: this.state.initialEditorSize,
			setDisableRowMoveButtons: this.setDisableRowMoveButtons,
			disableRowMoveButtonsPropertyIds: this.state.disableRowMoveButtonsPropertyIds,
			addRemoveRowsEnabled: this.state.addRemoveRowsEnabled,
			addRemoveRowsPropertyId: this.state.addRemoveRowsPropertyId,
			setAddRemoveRows: this.setAddRemoveRows,
			hideEditButtonEnabled: this.state.hideEditButton,
			hideEditButtonPropertyId: this.state.hideEditButtonPropertyId,
			setHideEditButton: this.setHideEditButton,
			tableButtonEnabled: this.state.tableButtonEnabled,
			tableButtonEnabledPropertyId: this.state.tableButtonEnabledPropertyId,
			tableButtonEnabledButtonId: this.state.tableButtonEnabledButtonId,
			setTableButtonEnabled: this.setTableButtonEnabled,
			staticRowsPropertyId: this.state.staticRowsPropertyId,
			staticRowsIndexes: this.state.staticRowsIndexes,
			setStaticRows: this.setStaticRows,
			setActiveTab: this.state.setActiveTab,
			setActiveTabTopLevel: this.setActiveTabTopLevel,
			maxLengthForMultiLineControls: this.state.maxLengthForMultiLineControls,
			maxLengthForSingleLineControls: this.state.maxLengthForSingleLineControls,
			selectedPropertiesDropdownFile: this.state.selectedPropertiesDropdownFile,
			selectedPropertiesFileCategory: this.state.selectedPropertiesFileCategory,
			fileChooserVisible: this.state.propertiesFileChooserVisible,
			setPropertiesDropdownSelect: this.setPropertiesDropdownSelect,
			propertiesSchemaValidation: this.state.propertiesSchemaValidation,
			applyPropertiesWithoutEdit: this.state.applyPropertiesWithoutEdit,
			conditionHiddenPropertyHandling: this.state.conditionHiddenPropertyHandling,
			conditionDisabledPropertyHandling: this.state.conditionDisabledPropertyHandling,
			propertiesValidationHandler: this.state.propertiesValidationHandler,
			wideFlyoutPrimaryButtonDisabled: this.state.wideFlyoutPrimaryButtonDisabled,
			disableWideFlyoutPrimaryButtonForPanelId: this.state.disableWideFlyoutPrimaryButtonForPanelId,
			disableWideFlyoutPrimaryButton: this.disableWideFlyoutPrimaryButton,
			convertValueDataTypes: this.state.convertValueDataTypes
		};

		const sidePanelAPIConfig = {
			getCanvasInfo: this.getCanvasInfo,
			setApiSelectedOperation: this.setApiSelectedOperation,
			getPipelineFlow: this.getPipelineFlow,
			setPipelineFlow: this.setPipelineFlow,
			addNodeTypeToPalette: this.addNodeTypeToPalette,
			setNodeLabel: this.setNodeLabel,
			setPortLabel: this.setPortLabel,
			setNodeDecorations: this.setNodeDecorations,
			setLinkDecorations: this.setLinkDecorations,
			getZoomToReveal: this.getZoomToReveal,
			zoomCanvasForObj: this.zoomCanvasForObj,
			zoomCanvasForLink: this.zoomCanvasForLink,
			appendNotificationMessages: this.appendNotificationMessages,
			clearNotificationMessages: this.clearNotificationMessages,
			selectedOperation: this.state.apiSelectedOperation
		};

		let consoleView = null;
		if (this.state.consoleOpened) {
			consoleView = (
				<Console
					classname={classNames({ "side-panel-open": this.isSidePanelOpen() })}
					consoleOpened={this.state.consoleOpened}
					logs={this.state.consoleout}
				/>
			);
		}

		const mainView = (<div id="harness-app-container">
			{navBar}
			<SidePanel
				canvasConfig={sidePanelCanvasConfig}
				propertiesConfig={sidePanelPropertiesConfig}
				apiConfig={sidePanelAPIConfig}
				openSidepanelCanvas={this.state.openSidepanelCanvas}
				openSidepanelProperties={this.state.openSidepanelProperties}
				openSidepanelAPI={this.state.openSidepanelAPI}
				selectedPanel={this.state.selectedPanel}
				log={this.log}
				setStateValue={this.setStateValue}
				getStateValue={this.getStateValue}
			/>
			{!isEmpty(this.state.propertiesInfo) ? commonPropertiesContainer : null}
			<div className={classNames("harness-canvas-container",
				{ "double": this.state.selectedExtraCanvasDisplayed },
				{ "side-panel-open": this.isSidePanelOpen() },
				{ "console-panel-open": this.state.consoleOpened })}
			>
				{commonCanvas}
			</div>
			{consoleView}
			<ReactTooltip place="bottom" effect="solid" />
		</div>);

		return (
			<IntlProvider locale={this.locale} defaultLocale="en" messages={this.messages}>
				{mainView}
			</IntlProvider>
		);
	}
}

export default hot(App);<|MERGE_RESOLUTION|>--- conflicted
+++ resolved
@@ -84,13 +84,8 @@
 
 import AppSettingsPanel from "./app-x-settings-panel.jsx";
 
-<<<<<<< HEAD
-import { Add, ColorPalette, Edit, Play, Scale, Settings, SelectWindow,
+import { Add, Chat, ChatOff, ColorPalette, Edit, Play, Scale, Settings, SelectWindow,
 	StopFilledAlt, Subtract, TextScale, TouchInteraction } from "@carbon/react/icons";
-=======
-import { Add32, Chat32, ChatOff32, ColorPalette32, Edit32, Play32, Scale32, Settings32, SelectWindow32,
-	StopFilledAlt32, Subtract32, TextScale32, TouchInteraction32 } from "@carbon/icons-react";
->>>>>>> c20f7e37
 
 import { InlineLoading, Checkbox, Button, OverflowMenu, OverflowMenuItem } from "@carbon/react";
 
