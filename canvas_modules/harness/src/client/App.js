/*
 * Copyright 2017-2021 Elyra Authors
 *
 * Licensed under the Apache License, Version 2.0 (the "License");
 * you may not use this file except in compliance with the License.
 * You may obtain a copy of the License at
 *
 * http://www.apache.org/licenses/LICENSE-2.0
 *
 * Unless required by applicable law or agreed to in writing, software
 * distributed under the License is distributed on an "AS IS" BASIS,
 * WITHOUT WARRANTIES OR CONDITIONS OF ANY KIND, either express or implied.
 * See the License for the specific language governing permissions and
 * limitations under the License.
 */
/* eslint complexity: ["error", 40] */
/* eslint max-len: ["error", 200] */
/* eslint max-depth: ["error", 5] */
/* eslint no-alert: "off" */

import React from "react";
import Isvg from "react-inlinesvg";
import ReactTooltip from "react-tooltip";
import ReactFileDownload from "react-file-download";
import { FormattedMessage, IntlProvider } from "react-intl";
import { isEmpty, has, forIn } from "lodash";
import { hot } from "react-hot-loader/root";

import { getMessages } from "../intl/intl-utils";
import * as HarnessBundles from "../intl/locales";
import CommandActionsBundles from "@elyra/canvas/locales/command-actions/locales";
import CommonCanvasBundles from "@elyra/canvas/locales/common-canvas/locales";
import CommonPropsBundles from "@elyra/canvas/locales/common-properties/locales";
import PaletteBundles from "@elyra/canvas/locales/palette/locales";
import ToolbarBundles from "@elyra/canvas/locales/toolbar/locales";

import { CommonCanvas, CanvasController, CommonProperties } from "common-canvas";
import CommonCanvasPackage from "@elyra/canvas/package.json";

import FlowsCanvas from "./components/custom-canvases/flows/flows-canvas";
import TablesCanvas from "./components/custom-canvases/tables/tables-canvas";
import DetachedCanvas from "./components/custom-canvases/detached-links/detached-canvas";
import LogicCanvas from "./components/custom-canvases/logic/logic-canvas";
import ExplainCanvas from "./components/custom-canvases/explain/explain-canvas";
import Explain2Canvas from "./components/custom-canvases/explain2/explain2-canvas";
import StreamsCanvas from "./components/custom-canvases/streams/streams-canvas";
import BlueEllipsesCanvas from "./components/custom-canvases/blue-ellipses/blue-ellipses-canvas";

import Breadcrumbs from "./components/breadcrumbs.jsx";
import Console from "./components/console.jsx";
import SidePanel from "./components/sidepanel.jsx";

import CustomSliderPanel from "./components/custom-panels/CustomSliderPanel";
import CustomTogglePanel from "./components/custom-panels/CustomTogglePanel";
import CustomButtonPanel from "./components/custom-panels/CustomButtonPanel";
import CustomDatasetsPanel from "./components/custom-panels/CustomDatasetsPanel";
import EMMeansPanel from "./components/custom-panels/EMMeansPanel";
import CustomToggleControl from "./components/custom-controls/CustomToggleControl";
import CustomTableControl from "./components/custom-controls/CustomTableControl";
import CustomEmmeansDroplist from "./components/custom-controls/CustomEmmeansDroplist";
import FixedEffectsPanel from "./components/custom-panels/FixedEffectsPanel";
import RandomEffectsPanel from "./components/custom-panels/RandomEffectsPanel";
import AddtlCmptsTest from "./components/custom-components/AddtlCmptsTest";
import CustomSubjectsPanel from "./components/custom-panels/CustomSubjectsPanel";

import * as CustomOpMax from "./custom/condition-ops/customMax";
import * as CustomNonEmptyListLessThan from "./custom/condition-ops/customNonEmptyListLessThan";
import * as CustomOpSyntaxCheck from "./custom/condition-ops/customSyntaxCheck";

import BlankCanvasImage from "../../assets/images/blank_canvas.svg";

import { Edit32, Play32, StopFilledAlt32 } from "@carbon/icons-react";

import { InlineLoading, Checkbox, Button } from "carbon-components-react";

import {
	SIDE_PANEL_CANVAS,
	SIDE_PANEL_MODAL,
	SIDE_PANEL_API,
	SIDE_PANEL,
	CHOOSE_FROM_LOCATION,
	INTERACTION_MOUSE,
	PORTS_CONNECTION,
	VERTICAL_FORMAT,
	NONE_SAVE_ZOOM,
	CURVE_LINKS,
	DIRECTION_LEFT_RIGHT,
	LINK_SELECTION_NONE,
	ASSOC_STRAIGHT,
	UNDERLAY_NONE,
	EXAMPLE_APP_NONE,
	EXAMPLE_APP_FLOWS,
	EXAMPLE_APP_BLUE_ELLIPSES,
	EXAMPLE_APP_DETACHED,
	EXAMPLE_APP_EXPLAIN,
	EXAMPLE_APP_EXPLAIN2,
	EXAMPLE_APP_STREAMS,
	EXAMPLE_APP_TABLES,
	EXAMPLE_APP_LOGIC,
	CUSTOM,
	PALETTE_FLYOUT,
	PROPERTIES_FLYOUT,
	NONE_DRAG,
	INPUT_PORT,
	OUTPUT_PORT,
	NOTIFICATION_MESSAGE_TYPE,
	FORMS,
	PARAMETER_DEFS,
	PRIMARY,
	TOOLBAR_LAYOUT_TOP,
	TOOLBAR_TYPE_DEFAULT,
	TOOLBAR_TYPE_SINGLE_BAR,
	TOOLBAR_TYPE_BEFORE_AFTER,
	TOOLBAR_TYPE_CUSTOM_RIGHT_SIDE,
	TOOLBAR_TYPE_CARBON_BUTTONS,
	TOOLBAR_TYPE_CUSTOM_ACTIONS
} from "./constants/constants.js";

import EXTERNAL_SUB_FLOW_CANVAS_1 from "../../test_resources/diagrams/externalSubFlowCanvas1.json";
import EXTERNAL_SUB_FLOW_CANVAS_2 from "../../test_resources/diagrams/externalSubFlowCanvas2.json";

import listview32 from "../graphics/list-view_32.svg";
import download32 from "../graphics/save_32.svg";
import justify32 from "../graphics/justify_32.svg";
import api32 from "../graphics/api_32.svg";
import template32 from "ibm-design-icons/dist/svg/object-based/template_32.svg";
import FormsService from "./services/FormsService";

import ExpressionInfo from "./constants/json/functionlist.json";

class App extends React.Component {
	constructor(props) {
		super(props);
		this.state = {
			breadcrumbsDef: [],
			consoleout: [],
			consoleOpened: false,
			contextMenuInfo: {},
			openSidepanelCanvas: false,
			openSidepanelModal: false,
			openSidepanelAPI: false,

			// Common canvas state variables
			paletteOpened: false,
			showPropertiesDialog: false,
			showPropertiesDialog2: false,
			canvasFileChooserVisible: false,
			canvasFileChooserVisible2: false,
			paletteFileChooserVisible: false,
			paletteFileChooserVisible2: false,
			canvasDiagram: "",
			canvasDiagram2: "",
			selectedCanvasDropdownFile: "",
			selectedCanvasDropdownFile2: "",
			selectedPaletteDropdownFile: "",
			selectedPaletteDropdownFile2: "",
			canvasPalette: "",
			canvasPalette2: "",
			selectedInternalObjectModel: true,
			selectedDragWithoutSelect: false,
			selectedAssocLinkCreation: false,
			selectedSnapToGridType: NONE_DRAG,
			enteredSnapToGridX: "",
			enteredSnapToGridY: "",
			selectedInteractionType: INTERACTION_MOUSE,
			selectedConnectionType: PORTS_CONNECTION,
			selectedNodeFormatType: VERTICAL_FORMAT,
			selectedToolbarLayout: TOOLBAR_LAYOUT_TOP,
			selectedToolbarType: TOOLBAR_TYPE_DEFAULT,
			selectedSaveZoom: NONE_SAVE_ZOOM,
			selectedZoomIntoSubFlows: false,
			selectedLinkType: CURVE_LINKS,
			selectedLinkDirection: DIRECTION_LEFT_RIGHT,
			selectedLinkSelection: LINK_SELECTION_NONE,
			selectedLinkReplaceOnNewConnection: false,
			selectedAssocLinkType: ASSOC_STRAIGHT,
			selectedCanvasUnderlay: UNDERLAY_NONE,
			selectedExampleApp: EXAMPLE_APP_NONE,
			selectedPaletteLayout: PALETTE_FLYOUT,
			selectedTipConfig: {
				"palette": true,
				"nodes": true,
				"ports": true,
				"links": true
			},
			selectedRightFlyoutUnderToolbar: false,
			selectedPanIntoViewOnOpen: false,
			selectedExtraCanvasDisplayed: false,
			selectedSaveToPalette: false,
			selectedDropZoneOnExternalDrag: false,
			selectedDisplayCustomizedDropZoneContent: false,
			selectedDisplayCustomizedEmptyCanvasContent: true,
			selectedInsertNodeDroppedOnLink: false,
			selectedHighlightNodeOnNewLinkDrag: false,
			selectedHighlightUnavailableNodes: false,
			selectedCreateSupernodeNonContiguous: false,
			selectedExternalPipelineFlows: true,
			selectedMoveNodesOnSupernodeResize: true,
			selectedDisplayFullLabelOnHover: false,
			selectedPositionNodeOnRightFlyoutOpen: false,
			selectedNarrowPalette: true,
			selectedSchemaValidation: true,
			selectedAutoLinkOnlyFromSelNodes: false,
			selectedBrowserEditMenu: true,
			selectedBoundingRectangles: false,
			selectedNodeLayout: null,
			selectedCanvasLayout: null,

			// Common properties state variables
			propertiesInfo: {},
			propertiesInfo2: {},
			propertiesJson: null,
			selectedPanel: null,
			propertiesContainerType: PROPERTIES_FLYOUT,
			displayAdditionalComponents: false,
<<<<<<< HEAD
			applyOnBlur: false,
			disableSaveOnRequiredErrors: true,
=======
			applyOnBlur: true,
			addRemoveRowsPropertyId: {},
			addRemoveRowsEnabled: true,
>>>>>>> 3e4902f2
			expressionBuilder: true,
			heading: false,
			light: true,
			propertiesSchemaValidation: true,
			applyPropertiesWithoutEdit: false,
			propertiesValidationHandler: true,

			apiSelectedOperation: "",
			selectedPropertiesDropdownFile: "",
			selectedPropertiesFileCategory: "",
			propertiesFileChooserVisible: false,

			notificationConfig: {
				action: "notification",
				label: "Notifications",
				notificationHeader: "Notification Center",
				notificationSubtitle: "subtitle",
				enable: true,
				emptyMessage: "You don't have any notifications right now.",
				clearAllMessage: "Clear all",
				keepOpen: true
			},
			notificationConfig2: {
				action: "notification",
				label: "Notifications",
				notificationHeader: "Notification Center Canvas 2",
				notificationSubtitle: "subtitle",
				enable: true,
				emptyMessage: "You don't have any notifications right now.",
				clearAllMessage: "Clear all",
				keepOpen: true
			}
		};

		// There are several functions and variables with the identifiers name and name2. This is needed
		// to support two canvases displayed in the test harness simultaneously.
		this.currentEditorId = null;
		this.currentEditorId2 = null;

		this.consoleout = [];
		this.availableForms = [];
		this.availableParamDefs = [];

		this.openConsole = this.openConsole.bind(this);
		this.log = this.log.bind(this);
		this.downloadPipelineFlow = this.downloadPipelineFlow.bind(this);
		this.downloadPalette = this.downloadPalette.bind(this);
		this.setDiagramJSON = this.setDiagramJSON.bind(this);
		this.setPaletteJSON = this.setPaletteJSON.bind(this);
		this.setDiagramJSON2 = this.setDiagramJSON2.bind(this);
		this.setPaletteJSON2 = this.setPaletteJSON2.bind(this);
		this.setPropertiesJSON = this.setPropertiesJSON.bind(this);
		this.setFlowNotificationMessages = this.setFlowNotificationMessages.bind(this);
		this.setFlowNotificationMessages2 = this.setFlowNotificationMessages2.bind(this);
		this.setNotificationMessages = this.setNotificationMessages.bind(this);
		this.setNotificationMessages2 = this.setNotificationMessages2.bind(this);
		this.appendNotificationMessages = this.appendNotificationMessages.bind(this);
		this.clearNotificationMessages = this.clearNotificationMessages.bind(this);
		this.setCanvasConfig = this.setCanvasConfig.bind(this);

		this.setBreadcrumbsDefinition = this.setBreadcrumbsDefinition.bind(this);
		this.sidePanelCanvas = this.sidePanelCanvas.bind(this);
		this.sidePanelModal = this.sidePanelModal.bind(this);
		this.sidePanelAPI = this.sidePanelAPI.bind(this);
		this.closeSidePanelModal = this.closeSidePanelModal.bind(this);
		this.setCanvasDropdownFile = this.setCanvasDropdownFile.bind(this);
		this.setCanvasDropdownFile2 = this.setCanvasDropdownFile2.bind(this);
		this.setPaletteDropdownSelect = this.setPaletteDropdownSelect.bind(this);
		this.setPaletteDropdownSelect2 = this.setPaletteDropdownSelect2.bind(this);

		this.setStateValue = this.setStateValue.bind(this);
		this.getStateValue = this.getStateValue.bind(this);
		this.useApplyOnBlur = this.useApplyOnBlur.bind(this);
		this.useSaveButtonDisable = this.useSaveButtonDisable.bind(this);
		this.useExpressionBuilder = this.useExpressionBuilder.bind(this);
		this.useDisplayAdditionalComponents = this.useDisplayAdditionalComponents.bind(this);
		this.useHeading = this.useHeading.bind(this);
		this.useLightOption = this.useLightOption.bind(this);
		this.useEditorSize = this.useEditorSize.bind(this);
		this.disableRowMoveButtons = this.disableRowMoveButtons.bind(this);
		this.setAddRemoveRowsPropertyId = this.setAddRemoveRowsPropertyId.bind(this);
		this.setAddRemoveRowsEnabled = this.setAddRemoveRowsEnabled.bind(this);
		this.setAddRemoveRows = this.setAddRemoveRows.bind(this);
		this.setMaxLengthForMultiLineControls = this.setMaxLengthForMultiLineControls.bind(this);
		this.setMaxLengthForSingleLineControls = this.setMaxLengthForSingleLineControls.bind(this);

		this.clearSavedZoomValues = this.clearSavedZoomValues.bind(this);
		this.usePropertiesContainerType = this.usePropertiesContainerType.bind(this);
		this.getPipelineFlow = this.getPipelineFlow.bind(this);
		this.setPipelineFlow = this.setPipelineFlow.bind(this);
		this.addNodeTypeToPalette = this.addNodeTypeToPalette.bind(this);
		this.getCanvasInfo = this.getCanvasInfo.bind(this);
		this.setNodeLabel = this.setNodeLabel.bind(this);
		this.setPortLabel = this.setPortLabel.bind(this);
		this.setNodeDecorations = this.setNodeDecorations.bind(this);
		this.setLinkDecorations = this.setLinkDecorations.bind(this);
		this.getZoomToReveal = this.getZoomToReveal.bind(this);
		this.zoomCanvas = this.zoomCanvas.bind(this);
		this.getPropertyDefName = this.getPropertyDefName.bind(this);

		// common-canvas
		this.contextMenuHandler = this.contextMenuHandler.bind(this);
		this.beforeEditActionHandler = this.beforeEditActionHandler.bind(this);
		this.editActionHandler = this.editActionHandler.bind(this);
		this.extraCanvasEditActionHandler = this.extraCanvasEditActionHandler.bind(this);
		this.clickActionHandler = this.clickActionHandler.bind(this);
		this.extraCanvasClickActionHandler = this.extraCanvasClickActionHandler.bind(this);
		this.decorationActionHandler = this.decorationActionHandler.bind(this);
		this.selectionChangeHandler = this.selectionChangeHandler.bind(this);
		this.selectionChangeHandler2 = this.selectionChangeHandler2.bind(this);
		this.tipHandler = this.tipHandler.bind(this);

		this.getNodeForm = this.getNodeForm.bind(this);
		this.refreshContent = this.refreshContent.bind(this);

		// common-properties
		this.openPropertiesEditorDialog = this.openPropertiesEditorDialog.bind(this);
		this.closePropertiesEditorDialog = this.closePropertiesEditorDialog.bind(this);
		this.closePropertiesEditorDialog2 = this.closePropertiesEditorDialog2.bind(this);
		this.setPropertiesDropdownSelect = this.setPropertiesDropdownSelect.bind(this);
		this.enablePropertiesSchemaValidation = this.enablePropertiesSchemaValidation.bind(this);
		this.enableApplyPropertiesWithoutEdit = this.enableApplyPropertiesWithoutEdit.bind(this);
		this.setConditionHiddenPropertyHandling = this.setConditionHiddenPropertyHandling.bind(this);
		this.setConditionDisabledPropertyHandling = this.setConditionDisabledPropertyHandling.bind(this);
		this.validateProperties = this.validateProperties.bind(this);
		// properties callbacks
		this.applyPropertyChanges = this.applyPropertyChanges.bind(this);
		this.buttonHandler = this.buttonHandler.bind(this);
		this.validationHandler = this.validationHandler.bind(this);
		this.enablePropertiesValidationHandler = this.enablePropertiesValidationHandler.bind(this);
		this.propertyListener = this.propertyListener.bind(this);
		this.propertyActionHandler = this.propertyActionHandler.bind(this);
		this.propertiesControllerHandler = this.propertiesControllerHandler.bind(this);
		this.propertiesControllerHandler2 = this.propertiesControllerHandler2.bind(this);

		this.helpClickHandler = this.helpClickHandler.bind(this);

		// Array to handle external flows. It is initialized to contain sub-flows
		// used by the test flow: externalMainCanvas.json
		this.externalPipelineFlows = [];
		this.externalPipelineFlows["external-sub-flow-url-1"] = EXTERNAL_SUB_FLOW_CANVAS_1;
		this.externalPipelineFlows["external-sub-flow-url-2"] = EXTERNAL_SUB_FLOW_CANVAS_2;

		this.setApiSelectedOperation = this.setApiSelectedOperation.bind(this);

		this.harnessNotificationMessages = [];
		this.flowNotificationMessages = [];

		try {
			this.canvasController = new CanvasController();
			this.canvasController2 = new CanvasController();
		} catch (err) {
			console.error("Error setting up canvas controllers: " + err);
		}

		// Add these methods to the global document object so they can be called
		// from the Chimp test cases.
		document.setCanvasConfig = this.setCanvasConfig;
		document.canvasController = this.canvasController;
		document.canvasController2 = this.canvasController2;
		document.setCanvasDropdownFile = this.setCanvasDropdownFile;
		document.setCanvasDropdownFile2 = this.setCanvasDropdownFile2;
		document.setPaletteDropdownSelect = this.setPaletteDropdownSelect;
		document.setPaletteDropdownSelect2 = this.setPaletteDropdownSelect2;
		document.setPropertiesDropdownSelect = this.setPropertiesDropdownSelect;
		this.locale = "en";
		this.initLocale();
	}

	componentDidMount() {
		this.setBreadcrumbsDefinition(this.canvasController.getPrimaryPipelineId());
		const that = this;
		FormsService.getFiles(FORMS)
			.then(function(res) {
				that.availableForms = res;
			});
		FormsService.getFiles(PARAMETER_DEFS)
			.then(function(res) {
				that.availableParamDefs = res;
			});
	}

	// Sets the state to the config passed in. This is called by the Cypress
	// testcases to set the test harness state in one go.
	setCanvasConfig(config) {
		this.setState(config);
	}

	setCanvasDropdownFile(selectedCanvasDropdownFile) {
		if (selectedCanvasDropdownFile === CHOOSE_FROM_LOCATION) {
			this.setState({
				canvasFileChooserVisible: true,
				selectedCanvasDropdownFile: CHOOSE_FROM_LOCATION
			});
		} else {
			var that = this;
			this.setState({
				selectedCanvasDropdownFile: selectedCanvasDropdownFile,
				canvasDiagram: "",
				canvasFileChooserVisible: false
			}, function() {
				that.log("Submit canvas diagram", that.state.selectedCanvasDropdownFile);
				FormsService.getFileContent("diagrams", that.state.selectedCanvasDropdownFile)
					.then(function(res) {
						that.setDiagramJSON(res);
					});
			});
		}
	}

	setCanvasDropdownFile2(selectedCanvasDropdownFile2) {
		if (selectedCanvasDropdownFile2 === CHOOSE_FROM_LOCATION) {
			this.setState({
				canvasFileChooserVisible2: true,
				selectedCanvasDropdownFile2: CHOOSE_FROM_LOCATION
			});
		} else {
			var that = this;
			this.setState({
				selectedCanvasDropdownFile2: selectedCanvasDropdownFile2,
				canvasDiagram2: "",
				canvasFileChooserVisible2: false
			}, function() {
				that.log("Submit canvas diagram", that.state.selectedCanvasDropdownFile2);
				FormsService.getFileContent("diagrams", that.state.selectedCanvasDropdownFile2)
					.then(function(res) {
						that.setDiagramJSON2(res);
					});
			});
		}
	}

	setPaletteDropdownSelect(selectedPaletteDropdownFile) {
		if (selectedPaletteDropdownFile === CHOOSE_FROM_LOCATION) {
			this.setState({
				paletteFileChooserVisible: true,
				selectedPaletteDropdownFile: CHOOSE_FROM_LOCATION
			});
		} else {
			var that = this;
			this.setState({
				selectedPaletteDropdownFile: selectedPaletteDropdownFile,
				canvasPalette: "",
				paletteFileChooserVisible: false
			}, function() {
				that.log("Submit canvas palette", that.state.selectedPaletteDropdownFile);
				FormsService.getFileContent("palettes", that.state.selectedPaletteDropdownFile)
					.then(function(res) {
						that.setPaletteJSON(res);
					});
			});
		}
	}

	setPaletteDropdownSelect2(selectedPaletteDropdownFile2) {
		if (selectedPaletteDropdownFile2 === CHOOSE_FROM_LOCATION) {
			this.setState({
				paletteFileChooserVisible2: true,
				selectedPaletteDropdownFile2: CHOOSE_FROM_LOCATION
			});
		} else {
			var that = this;
			this.setState({
				selectedPaletteDropdownFile2: selectedPaletteDropdownFile2,
				canvasPalette2: "",
				paletteFileChooserVisible2: false
			}, function() {
				that.log("Submit canvas palette", that.state.selectedPaletteDropdownFile2);
				FormsService.getFileContent("palettes", that.state.selectedPaletteDropdownFile2)
					.then(function(res) {
						that.setPaletteJSON2(res);
					});
			});
		}
	}

	setPropertiesDropdownSelect(selectedPropertiesDropdownFile, selectedPropertiesFileCategory) {
		// close any existing properties before opening a new properties file
		this.closePropertiesEditorDialog();

		if (selectedPropertiesDropdownFile === CHOOSE_FROM_LOCATION) {
			this.setState({
				propertiesFileChooserVisible: true,
				selectedPropertiesDropdownFile: CHOOSE_FROM_LOCATION
			});
		} else {
			const that = this;
			this.setState({
				selectedPropertiesDropdownFile: selectedPropertiesDropdownFile,
				selectedPropertiesFileCategory: selectedPropertiesFileCategory,
				propertiesFileChooserVisible: false
			}, function() {
				that.log("Submit common properties file", that.state.selectedPropertiesDropdownFile);
				if (selectedPropertiesFileCategory === PARAMETER_DEFS) {
					FormsService.getFileContent(PARAMETER_DEFS, that.state.selectedPropertiesDropdownFile)
						.then(function(res) {
							that.setPropertiesJSON(res);
						});
				} else {
					FormsService.getFileContent(FORMS, that.state.selectedPropertiesDropdownFile)
						.then(function(res) {
							that.setPropertiesJSON(res);
						});
				}
				that.closeSidePanelModal();
			});
		}
	}
	getLabel(labelId, defaultLabel) {
		return (<FormattedMessage id={ labelId } defaultMessage={ defaultLabel } />);
	}

	getPropertyDefName(node) {
		if (node.op) {
			let foundName = this.availableForms.find((name) => name.startsWith(node.op));
			if (foundName) {
				return {
					fileName: foundName,
					type: FORMS
				};
			}
			foundName = this.availableParamDefs.find((name) => name.startsWith(node.op));
			if (foundName) {
				return {
					fileName: foundName,
					type: PARAMETER_DEFS
				};
			}
		}
		return {
			fileName: "default.json",
			type: FORMS
		};
	}

	getNodeForm(nodeId, pipelineId, canvasController, callback) {
		// set current parameterSet
		// get the current parameters for the node from the internal ObjectModel
		const node = canvasController.getNode(nodeId, pipelineId);
		const propertyDef = this.getPropertyDefName(node);
		FormsService.getFileContent(propertyDef.type, propertyDef.fileName)
			.then(function(res) {
				const response = res;
				if (node) {
					if (response.formData) {
						if (!isEmpty(node.parameters)) {
							response.formData.data.currentParameters = node.parameters;
						}
						if (!isEmpty(node.uiParameters)) {
							response.formData.data.uiCurrentParameters = node.uiParameters;
						}
						response.formData.label = node.label;
					} else {
						if (!isEmpty(node.parameters)) {
							response.current_parameters = node.parameters;
						}
						if (!isEmpty(node.uiParameters)) {
							response.current_ui_parameters = node.uiParameters;
						}
						if (!response.titleDefinition) {
							response.titleDefinition = {};
						}
						response.titleDefinition.title = node.label;
					}
				}
				callback(response);
			});
	}

	setDiagramJSON(canvasJson) {
		this.canvasController.getCommandStack().clearCommandStack();
		if (canvasJson) {
			this.canvasController.setPipelineFlow(canvasJson);
			this.setFlowNotificationMessages();
			this.setBreadcrumbsDefinition(this.canvasController.getPrimaryPipelineId());
			this.log("Canvas diagram set");
		} else {
			this.log("Canvas diagram cleared");
		}
	}

	setDiagramJSON2(canvasJson) {
		this.canvasController2.getCommandStack().clearCommandStack();
		if (canvasJson) {
			this.canvasController2.setPipelineFlow(canvasJson);
			this.setFlowNotificationMessages2();
			this.log("Canvas diagram set 2");
		} else {
			this.log("Canvas diagram cleared 2");
		}
	}

	setFlowNotificationMessages() {
		let flowErrorMessages = [];
		let flowWarningMessages = [];

		// Generate notification messages for all the nodes within the current pipeline.
		const currentPipelineId = this.canvasController.getCurrentBreadcrumb().pipelineId;
		const nodeMessages = this.canvasController.getFlowMessages(currentPipelineId);
		const nodeNotificationMessages = this.generateNodeNotificationMessages(nodeMessages, currentPipelineId);

		const nodeErrorMessages = nodeNotificationMessages.errorMessages;
		const nodeWarningMessages = nodeNotificationMessages.warningMessages;

		const currentFlowSupernodes = this.canvasController.getSupernodes(currentPipelineId);
		currentFlowSupernodes.forEach((supernode) => {
			const supernodeSubflowMessages = this.generateFlowNotificationMessages(supernode.subflow_ref.pipeline_id_ref, supernode.label, currentPipelineId);
			flowErrorMessages = flowErrorMessages.concat(supernodeSubflowMessages.errorMessages);
			flowWarningMessages = flowWarningMessages.concat(supernodeSubflowMessages.warningMessages);
		});

		// Generate notification messages for all the pipelines within the pipeline flow.
		const primaryPipelineId = this.canvasController.getPrimaryPipelineId();
		const flowNotificationMessages = this.generateFlowNotificationMessages(primaryPipelineId, "Primary", currentPipelineId);

		flowErrorMessages = flowErrorMessages.concat(flowNotificationMessages.errorMessages);
		flowWarningMessages = flowWarningMessages.concat(flowNotificationMessages.warningMessages);

		const notificationMessages = nodeErrorMessages.concat(flowErrorMessages)
			.concat(nodeWarningMessages)
			.concat(flowWarningMessages);

		this.flowNotificationMessages = notificationMessages;
		this.setNotificationMessages(this.flowNotificationMessages.concat(this.harnessNotificationMessages));
	}

	setNotificationMessages(messages) {
		this.canvasController.setNotificationMessages(messages);
		this.log("Set Notification Message", "Set " + messages.length + " notification messages");
	}

	setFlowNotificationMessages2(pipelineId) {
		const notificationMessages = [];
		const nodeMessages = this.canvasController2.getFlowMessages(pipelineId);
		for (const nodeId in nodeMessages) {
			if (has(nodeMessages, nodeId)) {
				const node = nodeMessages[nodeId];
				const errors = node.filter(function(message) {
					return message.type === NOTIFICATION_MESSAGE_TYPE.ERROR;
				});

				const warnings = node.filter(function(message) {
					return message.type === NOTIFICATION_MESSAGE_TYPE.WARNING;
				});

				const type = errors.length > 0 ? NOTIFICATION_MESSAGE_TYPE.ERROR : NOTIFICATION_MESSAGE_TYPE.WARNING;
				let generatedMessage = this.canvasController2.getNode(nodeId, pipelineId).label + " node has ";
				if (errors.length > 0) {
					generatedMessage += errors.length + " errors";
					if (warnings.length > 0) {
						generatedMessage += " and ";
					}
				}
				if (warnings.length > 0) {
					generatedMessage += warnings.length + " warnings";
				}

				const summarizedMessage = {
					id: "notification-" + nodeId,
					title: this.canvasController2.getNode(nodeId, pipelineId).label,
					type: type,
					content: generatedMessage,
					callback: this.nodeNotificationMessageCallback.bind(this, nodeId, pipelineId, true)
				};

				notificationMessages.push(summarizedMessage);
			}
		}
		this.setNotificationMessages2(notificationMessages);
	}

	setNotificationMessages2(messages) {
		this.canvasController2.setNotificationMessages(messages);
		this.log("Set Notification Message", "Canvas2 Set " + messages.length + " notification messages");
	}

	setBreadcrumbsDefinition(currentPipelineId) {
		const breadcrumbs = this.canvasController.getAncestorPipelineIds(currentPipelineId);
		breadcrumbs[0].label = PRIMARY;
		this.setState({ breadcrumbsDef: breadcrumbs });
	}

	setPaletteJSON(paletteJson) {
		this.canvasController.setPipelineFlowPalette(paletteJson);
		this.log("Palette set");
	}

	setPaletteJSON2(paletteJson) {
		this.canvasController2.setPipelineFlowPalette(paletteJson);
		this.log("Palette set 2");
	}

	setPropertiesJSON(propertiesJson) {
		this.setState({ propertiesJson: propertiesJson });
		this.openPropertiesEditorDialog();
		this.log("Properties set");
	}

	// Called by canvas sidepanel to set state variables
	setStateValue(field, value) {
		const data = {};
		data[field] = value;
		this.setState(data);
		this.log(field + " = " + value);
	}

	// Called by canvas sidepanel to get state variables
	getStateValue(field) {
		return this.state[field];
	}

	setPipelineFlow(flow) {
		this.canvasController.setPipelineFlow(flow);
		this.log("Updated pipeline flow");
	}

	setApiSelectedOperation(operation) {
		this.setState({ apiSelectedOperation: operation });
		this.log("API Operation Selected");
	}

	getPipelineFlow(canvController) {
		const canvasController = canvController ? canvController : this.canvasController;
		try {
			return canvasController.getPipelineFlow();
		} catch (err) {
			this.log("Schema validation error: " + err);
			return "Schema validation error";
		}
	}

	getPaletteData(canvController) {
		const canvasController = canvController ? canvController : this.canvasController;
		try {
			return canvasController.getPaletteData();
		} catch (err) {
			this.log("Schema validation error: " + err);
			return "Schema validation error";
		}
	}


	getCanvasInfo() {
		return this.canvasController.getObjectModel().getCanvasInfoPipeline();
	}

	setNodeLabel(nodeId, newLabel) {
		this.canvasController.setNodeLabel(nodeId, newLabel);
		this.log("Set new node label", { nodeId: nodeId, nodeLabel: newLabel });
	}

	setPortLabel(nodeId, portId, newLabel, portType) {
		if (portType === INPUT_PORT) {
			this.canvasController.setInputPortLabel(nodeId, portId, newLabel);
		} else if (portType === OUTPUT_PORT) {
			this.canvasController.setOutputPortLabel(nodeId, portId, newLabel);
		}
		this.log("Set new port label", { nodeId: nodeId, portLabel: newLabel, portType: portType });
	}

	setNodeDecorations(nodeId, newDecorations) {
		let newDecs = JSON.parse(newDecorations);
		if (isEmpty(newDecs)) {
			newDecs = null;
		}
		this.canvasController.setNodeDecorations(nodeId, newDecs);
		this.log("Set new node decorations", { nodeId: nodeId, newDecorations: newDecs });
	}

	setConditionHiddenPropertyHandling(value) {
		this.setState({ conditionHiddenPropertyHandling: value });
	}

	setConditionDisabledPropertyHandling(value) {
		this.setState({ conditionDisabledPropertyHandling: value });
	}

	setLinkDecorations(linkId, newDecorations) {
		let newDecs = JSON.parse(newDecorations);
		if (isEmpty(newDecs)) {
			newDecs = null;
		}
		this.canvasController.setLinkDecorations(linkId, newDecs);
		this.log("Set new link decorations", { linkId: linkId, newDecorations: newDecs });
	}

	getZoomToReveal(nodeId, xOffset, yOffset) {
		this.log("Zoom object requested");
		return this.canvasController.getZoomToReveal([nodeId], xOffset, yOffset); // Need to pass node Id in an array
	}

	setMaxLengthForMultiLineControls(maxLengthForMultiLineControls) {
		this.setState({ maxLengthForMultiLineControls: maxLengthForMultiLineControls });
		this.log("set maxLengthForMultiLineControls ", maxLengthForMultiLineControls);
	}

	setMaxLengthForSingleLineControls(maxLengthForSingleLineControls) {
		this.setState({ maxLengthForSingleLineControls: maxLengthForSingleLineControls });
		this.log("set maxLengthForSingleLineControls ", maxLengthForSingleLineControls);
	}

	// Textfield to set the propertyId for addRemoveRows
	setAddRemoveRowsPropertyId(propertyId) {
		this.setState({ addRemoveRowsPropertyId: propertyId });
	}

	// Toggle to set addRemoveRows enabled or disabled
	setAddRemoveRowsEnabled(enabled) {
		this.setState({ addRemoveRowsEnabled: enabled });
	}

	// Button to call propertiesController to set addRemoveRows
	setAddRemoveRows() {
		if (this.propertiesController) {
			this.propertiesController.setAddRemoveRows(this.state.addRemoveRowsPropertyId, this.state.addRemoveRowsEnabled);
		}
	}

	initLocale() {
		const languages = { "en": "en", "eo": "eo" };
		// Get locale from browser
		const browserLocale = navigator.language.toLowerCase();
		const browserLocaleWithoutRegionCode = browserLocale.split(/[-_]/)[0];

		if (browserLocale in languages) {
			this.locale = languages[browserLocale];
		} else if (browserLocaleWithoutRegionCode in languages) {
			this.locale = languages[browserLocaleWithoutRegionCode];
		}
	}

	zoomCanvas(zoomObject, nodeId) {
		const pipelineId = this.canvasController.getPrimaryPipelineId();
		const stylePipelineObj = {};
		stylePipelineObj[pipelineId] = [nodeId];
		const styleSpec = { body: { default: "fill: coral; stroke: red;", hover: "fill: cornflowerblue; stroke: blue;" } };
		this.canvasController.removeAllStyles(true);
		this.canvasController.setObjectsStyle(stylePipelineObj, styleSpec, true);
		this.canvasController.zoomTo(zoomObject);
		this.log("Zoomed canvas");
	}

	clearSavedZoomValues() {
		this.canvasController.clearSavedZoomValues();
		this.canvasController2.clearSavedZoomValues();
	}

	generateNodeNotificationMessages(nodeMessages, currentPipelineId) {
		const nodeErrorMessages = [];
		const nodeWarningMessages = [];

		for (const nodeId in nodeMessages) {
			if (has(nodeMessages, nodeId)) {
				const nodeMessage = nodeMessages[nodeId];
				const errors = nodeMessage.filter(function(message) {
					return message.type === NOTIFICATION_MESSAGE_TYPE.ERROR;
				});

				const warnings = nodeMessage.filter(function(message) {
					return message.type === NOTIFICATION_MESSAGE_TYPE.WARNING;
				});

				const node = this.canvasController.getNode(nodeId, currentPipelineId);
				let generatedMessage = node.label + " node has ";
				if (errors.length > 0) {
					generatedMessage += errors.length + " errors";
					if (warnings.length > 0) {
						generatedMessage += " and ";
					}
				}
				if (warnings.length > 0) {
					generatedMessage += warnings.length + " warnings";
				}

				const type = errors.length > 0 ? NOTIFICATION_MESSAGE_TYPE.ERROR : NOTIFICATION_MESSAGE_TYPE.WARNING;
				const summarizedMessage = {
					id: "notification-" + nodeId,
					title: node.label,
					type: type,
					content: generatedMessage,
					callback: this.nodeNotificationMessageCallback.bind(this, nodeId, currentPipelineId, false)
				};

				if (type === NOTIFICATION_MESSAGE_TYPE.ERROR) {
					nodeErrorMessages.push(summarizedMessage);
				} else {
					nodeWarningMessages.push(summarizedMessage);
				}
			}
		}

		return {
			errorMessages: nodeErrorMessages,
			warningMessages: nodeWarningMessages
		};
	}

	generateFlowNotificationMessages(pipelineId, flowLabel, currentPipelineId) {
		let flowErrorMessages = [];
		let flowWarningMessages = [];

		if (pipelineId !== currentPipelineId) {
			const nodesInFlow = this.canvasController.getNodes(pipelineId);
			let flowErrorCount = 0;
			let flowWarningCount = 0;
			nodesInFlow.forEach((node) => {
				if (has(node, "subflow_ref.pipeline_id_ref")) {
					const subflowMessages = this.generateFlowNotificationMessages(node.subflow_ref.pipeline_id_ref, node.label, currentPipelineId);
					flowErrorMessages = flowErrorMessages.concat(subflowMessages.errorMessages);
					flowWarningMessages = flowWarningMessages.concat(subflowMessages.warningMessages);
				}

				const nodeMessages = this.canvasController.getNodeMessages(node.id, pipelineId);
				if (nodeMessages && nodeMessages.length > 0) {
					let errors = 0;
					let warnings = 0;
					forIn(nodeMessages, (nodeMessage) => {
						if (nodeMessage.type === NOTIFICATION_MESSAGE_TYPE.ERROR) {
							errors++;
						} else if (nodeMessage.type === NOTIFICATION_MESSAGE_TYPE.WARNING) {
							warnings++;
						}
					});
					if (errors > 0) {
						flowErrorCount++;
					} else if (warnings > 0) {
						flowWarningCount++;
					}
				}
			});

			if (flowErrorCount > 0 || flowWarningCount > 0) {
				let generatedMessage = flowLabel + " flow has ";
				if (flowErrorCount > 0) {
					generatedMessage += flowErrorCount + " errors";
					if (flowWarningCount > 0) {
						generatedMessage += " and ";
					}
				}
				if (flowWarningCount > 0) {
					generatedMessage += flowWarningCount + " warnings";
				}

				const type = flowErrorCount > 0 ? NOTIFICATION_MESSAGE_TYPE.ERROR : NOTIFICATION_MESSAGE_TYPE.WARNING;
				const summarizedMessage = {
					id: "notification-flow-" + pipelineId,
					title: flowLabel,
					type: type,
					content: generatedMessage,
					callback: this.flowNotificationMessageCallback.bind(this, pipelineId)
				};

				if (type === NOTIFICATION_MESSAGE_TYPE.ERROR) {
					flowErrorMessages.push(summarizedMessage);
				} else {
					flowWarningMessages.push(summarizedMessage);
				}
			}
		}

		return {
			errorMessages: flowErrorMessages,
			warningMessages: flowWarningMessages
		};
	}

	appendNotificationMessages(message) {
		this.harnessNotificationMessages = this.harnessNotificationMessages.concat(message);
		this.canvasController.setNotificationMessages(this.canvasController.getNotificationMessages().concat(message));
		this.log("Set Notification Messages", "Set " + (this.canvasController.getNotificationMessages().length) + " notification messages");
	}

	addNodeTypeToPalette(nodeTypeObj, category, categoryLabel) {
		this.canvasController.addNodeTypeToPalette(nodeTypeObj, category, categoryLabel);
		this.log("Added nodeType to palette", { nodeTypeObj: nodeTypeObj, category: category, categoryLabel: categoryLabel });
	}

	clearNotificationMessages(messageId) {
		this.harnessNotificationMessages = [];
		this.flowNotificationMessages = [];
		this.canvasController.clearNotificationMessages();
		this.log("Cleared Notification Message");
	}

	// Open node editor on notification message click
	nodeNotificationMessageCallback(nodeId, pipelineId, inExtraCanvas) {
		if (inExtraCanvas) {
			this.canvasController2.setSelections([nodeId], pipelineId);
			this.canvasController2.closeNotificationPanel();
			this.editNodeHandler(nodeId, pipelineId, inExtraCanvas);
		} else {
			this.canvasController.setSelections([nodeId], pipelineId);
			this.canvasController.closeNotificationPanel();
			this.editNodeHandler(nodeId, pipelineId);
		}
	}

	// Open the flow on notification message click
	flowNotificationMessageCallback(pipelineId) {
		this.canvasController.displaySubPipeline({ pipelineId: pipelineId });
		this.setBreadcrumbsDefinition(pipelineId);
		this.canvasController.closeNotificationPanel();
	}

	sidePanelCanvas() {
		this.setState({
			openSidepanelCanvas: !this.state.openSidepanelCanvas,
			openSidepanelModal: false,
			openSidepanelAPI: false,
			selectedPanel: SIDE_PANEL_CANVAS
		});
	}

	sidePanelModal() {
		this.setState({
			openSidepanelModal: !this.state.openSidepanelModal,
			openSidepanelCanvas: false,
			openSidepanelAPI: false,
			selectedPanel: SIDE_PANEL_MODAL
		});
	}

	sidePanelAPI() {
		this.setState({
			openSidepanelAPI: !this.state.openSidepanelAPI,
			openSidepanelCanvas: false,
			openSidepanelModal: false,
			selectedPanel: SIDE_PANEL_API
		});
	}

	isSidePanelOpen() {
		return this.state.openSidepanelCanvas || this.state.openSidepanelModal || this.state.openSidepanelAPI;
	}

	closeSidePanelModal() {
		this.setState({
			openSidepanelModal: false,
			openSidepanelCanvas: false,
			openSidepanelAPI: false,
			selectedPanel: null
		});
	}

	log(evt, data) {
		const now = new Date();
		const event = {
			"timestamp": now.toLocaleString() + " " + now.getMilliseconds(),
			"event": evt,
			"data": data
		};

		this.consoleout.push(event);

		// Add consoleoutput to the global document so the test harness can access it
		document.eventLog = this.consoleout;

		this.setState({ consoleout: this.consoleout });

		if (this.state.consoleOpened) {
			const objDiv = document.getElementsByClassName("harness-app-console")[0];
			objDiv.scrollTop = objDiv.scrollHeight;
		}
	}

	openConsole() {
		this.setState({ consoleOpened: !this.state.consoleOpened });
	}

	downloadPipelineFlow() {
		const pipelineFlow = this.getPipelineFlow();
		const canvas = JSON.stringify(pipelineFlow, null, 2);
		ReactFileDownload(canvas, "canvas.json");
	}

	downloadPalette() {
		const paletteData = this.getPaletteData();
		const palette = JSON.stringify(paletteData, null, 2);
		ReactFileDownload(palette, "palette.json");
	}

	useApplyOnBlur(enabled) {
		this.setState({ applyOnBlur: enabled });
		if (enabled) {
			this.setState({ disableSaveOnRequiredErrors: false });
		}
		this.log("apply changes on blur", enabled);
	}

	useSaveButtonDisable(disabled) {
		this.setState({ disableSaveOnRequiredErrors: disabled });
		this.log("save button disabled", disabled);
	}

	useExpressionBuilder(enabled) {
		this.setState({ expressionBuilder: enabled });
		this.log("use expression builder", enabled);
	}

	useDisplayAdditionalComponents(enabled) {
		this.setState({ displayAdditionalComponents: enabled });
		this.log("additional components display", enabled);
	}

	usePropertiesContainerType(type) {
		this.setState({ propertiesContainerType: type });
		this.log("set properties container", type);
	}

	useHeading(enabled) {
		this.setState({ heading: enabled });
		this.log("show heading", enabled);
	}

	useLightOption(enabled) {
		this.setState({ light: enabled });
		this.log("light option", enabled);
	}

	useEditorSize(editorSize) {
		this.setState({ initialEditorSize: editorSize });
		this.log("set editor size ", editorSize);
	}

	disableRowMoveButtons(propertyIds) {
		if (this.propertiesController) {
			this.propertiesController.setDisableRowMoveButtons(propertyIds);
		}
	}

	clickActionHandler(source) {
		// TODO - Logging causes the entire canvas to be refreshed. This can cause
		// problems if the click action handler is called while common-canvas is
		// in the middle of procssing an event. Preferably, common-canvas should be
		//  fixed to only issue a click action after it has finished all proceesing
		// or logging in the test harness should be refactored to not cause the
		// canvas to refresh.
		// this.log("clickActionHandler()", source);
		if (source.objectType === "node" &&
				((this.state.selectedDragWithoutSelect &&
					source.clickType === "SINGLE_CLICK" &&
					this.canvasController.getSelectedObjectIds().length === 1) ||
					(!this.state.selectedDragWithoutSelect &&
						source.clickType === "DOUBLE_CLICK"))) {
			this.editNodeHandler(source.id, source.pipelineId);
		}
	}

	extraCanvasClickActionHandler(source) {
		// TODO - Logging causes the entire canvas to be refreshed. This can cause
		// problems if the click action handler is called while common-canvas is
		// in the middle of procssing an event. Preferably, common-canvas should be
		//  fixed to only issue a click action after it has finished all proceesing
		// or logging in the test harness should be refactored to not cause the
		// canvas to refresh.
		// this.log("extraCanvasClickActionHandler()", source);
		if (source.objectType === "node" &&
				((this.state.selectedDragWithoutSelect &&
					source.clickType === "SINGLE_CLICK" &&
					this.canvasController2.getSelectedObjectIds().length === 1) ||
					(!this.state.selectedDragWithoutSelect &&
						source.clickType === "DOUBLE_CLICK"))) {
			this.editNodeHandler(source.id, source.pipelineId, true);
		}
	}

	applyPropertyChanges(form, appData, additionalInfo, undoInfo, uiProperties) {
		const data = {
			form: form,
			appData: appData,
			messages: additionalInfo.messages,
			title: additionalInfo.title,
			uiProperties: uiProperties
		};
		this.log("applyPropertyChanges()", data);

		if (appData && appData.nodeId) {
			const currentEditorNodeId = (appData.inExtraCanvas) ? this.currentEditorId2 : this.currentEditorId;
			const canvasController = (appData.inExtraCanvas) ? this.canvasController2 : this.canvasController;
			const propertiesController = (appData.inExtraCanvas) ? this.propertiesController2 : this.propertiesController;

			// store parameters in case properties were opened from canvas
			canvasController.setNodeParameters(appData.nodeId, form, appData.pipelineId);
			canvasController.setNodeLabel(appData.nodeId, additionalInfo.title, appData.pipelineId);
			canvasController.setNodeMessages(appData.nodeId, additionalInfo.messages, appData.pipelineId);
			canvasController.setNodeUiParameters(appData.nodeId, uiProperties, appData.pipelineId);


			// set notification message if errors/warnings
			this.setFlowNotificationMessages();

			// undo/redo was clicked so reapply settings
			if (appData.nodeId === currentEditorNodeId) {
				propertiesController.setPropertyValues(undoInfo.properties);
				propertiesController.setErrorMessages(undoInfo.messages);
				propertiesController.setTitle(additionalInfo.title);
			}
		}
	}

	buttonHandler(data) {
		this.log("buttonHandler()", data);

		// Trigger conditions to show an error
		if (data.propertyId.name === "readonlyTableError") {
			this.propertiesController.validateInput(data.propertyId);
		}
	}

	validationHandler(controller, propertyId, value, appData, callback) {
		const response = {
			type: "error",
			text: "Error validating expression"
		};
		if (this.currentValidation === "error") {
			response.type = "success";
			response.text = "Expression validate";

		}
		this.currentValidation = response.type;
		setTimeout(() => {
			callback(response);
		}, 2000);
	}

	helpClickHandler(nodeTypeId, helpData, appData) {
		this.log("helpClickHandler()", { nodeTypeId, helpData, appData });
	}

	contextMenuHandler(source, defaultMenu) {
		let defMenu = defaultMenu;
		// Add custom menu items at proper positions: open, preview & execute
		if (source.type === "node" && source.selectedObjectIds.length === 1) {
			defMenu.unshift({ action: "editNode", label: this.getLabel("node_editNode", "CMI: Open") });
			defMenu.splice(2, 0, { action: "previewNode", label: this.getLabel("node_previewNode", "CMI: Preview") });
			defMenu.splice(8, 0, { action: "executeNode", label: this.getLabel("node_executeNode", "CMI: Execute") });
			defMenu.splice(9, 0, { divider: true });
		}
		// Add custom menu items validate flow and stream properties if source is canvas
		if (source.type === "canvas") {
			defMenu = defMenu.concat([{ action: "streamProperties", label: this.getLabel("canvas_streamProperties", "CMI: Options") }]);

		} else if (source.type === "input_port") {
			const portName = source.port.label ? source.port.label : source.port.id;
			defMenu = defMenu.concat({ action: "inputPortAction", label: this.getLabel("canvas_inputPortAction", "CMI: Input Port action for '" + portName + "'") });

		} else if (source.type === "output_port") {
			const portName = source.port.label ? source.port.label : source.port.id;
			defMenu = defMenu.concat({ action: "outputPortAction", label: this.getLabel("canvas_outputPortAction", "CMI: Output Port action for '" + portName + "'") });
		}
		return defMenu;
	}

	beforeEditActionHandler(cmndData, command) {
		const data = cmndData;
		const testAsyncExecution = false; // Set to true to test asynchronous activity

		switch (data.editType) {

		case "editComment": {
		// Uncomment to play with setting the command data.
		// 	data.content += " -- Added text";
			break;
		}
		case "createSuperNodeExternal":
		case "convertSuperNodeLocalToExternal": {
			// This code simulates some asynchronous activity by the host app.
			if (testAsyncExecution) {
				setTimeout(function(inData, app) {
					inData.externalUrl = "external-flow-url-" + Date.now();
					inData.externalPipelineFlowId = "external-pipeline-flow-id-" + Date.now();
					app.canvasController.editAction(inData);
				}, 2000, data, this);
				return null;
			}

			data.externalUrl = "external-flow-url-" + Date.now();
			data.externalPipelineFlowId = "external-pipeline-flow-id-" + Date.now();
			break;
		}
		case "loadPipelineFlow":
		case "expandSuperNodeInPlace":
		case "displaySubPipeline":
		case "convertSuperNodeExternalToLocal": {
			if (data.externalPipelineFlowLoad) {
				// This code simulates some asynchronous activity by the host app.
				if (testAsyncExecution) {
					setTimeout(function(inData, app) {
						inData.externalPipelineFlow = app.externalPipelineFlows[inData.externalUrl];
						app.canvasController.editAction(inData);
					}, 2000, data, this);
					return null;
				}

				data.externalPipelineFlow = this.externalPipelineFlows[data.externalUrl];
			}
			break;
		}
		case "deleteSelectedObjects": {
			data.selectedObjects.forEach((so) => {
				if (so.type === "super_node" && so.subflow_ref.url) {
					// App needs to make decision here if this command deletes the
					// external pipeline flow in the repository.
					window.alert("Delete external pipeline flow: " + so.subflow_ref.url);
				}
			});
			break;
		}
		case "undo": {
			if (command && command.data &&
					command.data.editType === "convertSuperNodeExternalToLocal") {
				// App needs to make decision here if this command deletes the
				// external pipeline flow in the repository.
				window.alert("Reinstate external pipeline flow.");
			}
			break;
		}
		default:
		}

		return data;
	}

	editActionHandler(data, command, inExtraCanvas) {
		let canvasController = this.canvasController;

		if (inExtraCanvas) {
			canvasController = this.canvasController2;
		}

		switch (data.editType) {
		case "displaySubPipeline":
		case "displayPreviousPipeline": {
			this.setFlowNotificationMessages();
			this.setBreadcrumbsDefinition(data.pipelineInfo.pipelineId);
			break;
		}
		case "createTestHarnessNode": {
			const nodeTemplate = canvasController.getPaletteNode(data.op);
			if (nodeTemplate) {
				const convertedTemplate = canvasController.convertNodeTemplate(nodeTemplate);
				const action = {
					editType: "createNode",
					nodeTemplate: convertedTemplate,
					pipelineId: data.pipelineId,
					offsetX: data.offsetX,
					offsetY: data.offsetY
				};

				canvasController.editActionHandler(action);
			} else {
				window.alert("A palette node could not be found for the dropped object. Load the 'modelerPalette.json' file and try again.");
			}
			break;
		}
		case "createFromExternalObject": {
			const nodeTemplate = canvasController.getPaletteNode("variablefile");
			if (nodeTemplate) {
				const convertedTemplate = canvasController.convertNodeTemplate(nodeTemplate);
				convertedTemplate.label = data.dataTransfer.files[0].name;
				const action = {
					editType: "createNode",
					nodeTemplate: convertedTemplate,
					pipelineId: data.pipelineId,
					offsetX: data.offsetX,
					offsetY: data.offsetY
				};
				canvasController.editActionHandler(action);
			} else {
				window.alert("A palette node could not be found for the dropped object. Load the 'modelerPalette.json' file and try again.");
			}
			break;
		}
		case "editNode": {
			this.editNodeHandler(data.targetObject.id, data.pipelineId, inExtraCanvas);
			break;
		}
		case "runit": {
			if (this.state.selectedCanvasDropdownFile === "allTypesCanvas.json" ||
					this.state.selectedCanvasDropdownFile === "stylesCanvas.json") {
				this.runProgress();
			}
			break;
		}
		case "createSuperNodeExternal":
		case "convertSuperNodeLocalToExternal": {
			this.externalPipelineFlows[data.externalUrl] =
				this.canvasController.getExternalPipelineFlow(data.externalUrl);
			break;
		}
		default: {
			// Do nothing
		}
		}

		this.log("editActionHandler(): " + data.editType, data);
	}

	extraCanvasEditActionHandler(data, command) {
		this.editActionHandler(data, command, true);
	}

	decorationActionHandler(object, id, pipelineId) {
		this.log("decorationHandler() Decoration ID = " + id, id, "Object ID = " + object.id + " pipeline ID = " + pipelineId);
		if (id === "supernodeZoomIn") {
			this.refreshContent("this.state.stream.id", "node.subDiagramId");
		}
	}

	decorationHandler(node) {
		var decorators = [];

		if (node.subDiagramId) {
			decorators.push({
				className: "supernode-zoom-in",
				position: "top-left",
				actionHandler: this.decorationAction.bind(this, node, "supernodeZoomIn") });
		}

		if (node.cacheState !== "disabled") {
			decorators.push({
				className: "cache-" + node.cacheState,
				position: "top-right" });
		}
		return decorators;
	}

	editNodeHandler(nodeId, activePipelineId, inExtraCanvas) {
		this.log("action: editNode", nodeId);
		const canvasController = (inExtraCanvas) ? this.canvasController2 : this.canvasController;
		const currentEditorNodeId = (inExtraCanvas) ? this.currentEditorId2 : this.currentEditorId;
		const commonPropertiesRef = (inExtraCanvas) ? this.CommonProperties2 : this.CommonProperties;
		if (nodeId && currentEditorNodeId !== nodeId) {
			// apply properties from previous node if node selection has changed w/o closing editor
			if (currentEditorNodeId && canvasController.getNode(currentEditorNodeId, activePipelineId)) {
				commonPropertiesRef.applyPropertiesEditing(false);
			}
			if (inExtraCanvas) {
				this.currentEditorId2 = nodeId;
			} else {
				this.currentEditorId = nodeId;
			}
			// currentEditorNodeId = nodeId; // set new node
			const appData = { nodeId: nodeId, inExtraCanvas: inExtraCanvas, pipelineId: activePipelineId };
			this.getNodeForm(nodeId, activePipelineId, canvasController, (properties) => {
				const messages = canvasController.getNodeMessages(nodeId, activePipelineId);
				const additionalComponents = this.state.displayAdditionalComponents ? { "toggle-panel": <AddtlCmptsTest /> } : properties.additionalComponents;
				const expressionInfo = this.state.expressionBuilder ? ExpressionInfo : null;
				const propsInfo = {
					title: <FormattedMessage id={ "dialog.nodePropertiesTitle" } />,
					messages: messages,
					formData: properties.formData,
					parameterDef: properties,
					appData: appData,
					additionalComponents: additionalComponents,
					expressionInfo: expressionInfo,
					initialEditorSize: this.state.initialEditorSize
				};

				if (inExtraCanvas) {
					this.setState({ showPropertiesDialog2: true, propertiesInfo2: propsInfo });
				} else {
					this.setState({ showPropertiesDialog: true, propertiesInfo: propsInfo });
				}
			});
		}
	}

	selectionChangeHandler(data) {
		this.log("selectionChangeHandler", data);
		// apply properties from previous node if node selection has to more than one node
		if (this.currentEditorId) {
			// don't apply changes if node has been removed
			if (this.canvasController.getNode(this.currentEditorId, data.selectedPipelineId) &&
					this.CommonProperties) {
				this.CommonProperties.applyPropertiesEditing(false);
			}
			this.setState({ showPropertiesDialog: false });
			this.currentEditorId = null;
		}
	}

	selectionChangeHandler2(data) {
		this.log("selectionChangeHandler2", data);
		// apply properties from previous node if node selection has to more than one node
		if (this.currentEditorId2) {
			// don't apply changes if node has been removed
			if (this.canvasController2.getNode(this.currentEditorId2, data.selectedPipelineId) &&
					this.CommonProperties2) {
				this.CommonProperties2.applyPropertiesEditing(false);
			}
			this.setState({ showPropertiesDialog2: false });
			this.currentEditorId2 = null;
		}
	}

	tipHandler(tipType, data) {
		if (tipType === "tipTypeLink") {
			let sourceString = data.link.type === "commentLink" ? "comment" : "detached source";
			if (data.link.src && data.link.src.outputs) {
				const srcPort = !data.link.src.outputs ? null : data.link.src.outputs.find(function(port) {
					return port.id === data.link.srcPortId;
				});
				sourceString = `'${data.link.src.label}'` + (srcPort && srcPort.label ? `, port '${srcPort.label}'` : "");
			}

			let targetString = "detached target";
			if (data.link.trg && data.link.trg.inputs) {
				const trgPort = data.link.trg.inputs.find(function(port) {
					return port.id === data.link.trgPortId;
				});
				targetString = `'${data.link.trg.label}'` + (trgPort && trgPort.label ? `, port '${trgPort.label}'` : "");
			}

			return `Link from ${sourceString} to ${targetString}`;
		}
		return null;
	}

	refreshContent(streamId, diagramId) {
		this.log("refreshContent()");
	}

	// common-properties
	openPropertiesEditorDialog() {
		var properties = this.state.propertiesJson;
		const additionalComponents = this.state.displayAdditionalComponents ? { "toggle-panel": <AddtlCmptsTest /> } : properties.additionalComponents;
		const expressionInfo = this.state.expressionBuilder ? ExpressionInfo : null;
		const propsInfo = {
			title: <FormattedMessage id={ "dialog.nodePropertiesTitle" } />,
			formData: properties.formData,
			parameterDef: properties,
			additionalComponents: additionalComponents,
			expressionInfo: expressionInfo,
			initialEditorSize: this.state.initialEditorSize
		};

		this.setState({ showPropertiesDialog: true, propertiesInfo: propsInfo });
	}

	closePropertiesEditorDialog() {
		this.currentEditorId = null;
		this.canvasController.setSelections([]); // clear selection
		this.setState({ showPropertiesDialog: false, propertiesInfo: {} });
	}

	closePropertiesEditorDialog2() {
		this.currentEditorId2 = null;
		this.canvasController2.setSelections([]); // clear selection
		this.setState({ showPropertiesDialog2: false, propertiesInfo2: {} });
	}

	validateProperties() {
		if (this.propertiesController) {
			this.propertiesController.validatePropertiesValues();
		}
		if (this.propertiesController2) {
			this.propertiesController2.validatePropertiesValues();
		}
	}

	enablePropertiesSchemaValidation() {
		this.setState({ propertiesSchemaValidation: !this.state.propertiesSchemaValidation });
	}

	enableApplyPropertiesWithoutEdit() {
		this.setState({ applyPropertiesWithoutEdit: !this.state.applyPropertiesWithoutEdit });
	}
	enablePropertiesValidationHandler() {
		this.setState({ propertiesValidationHandler: !this.state.propertiesValidationHandler });
	}

	handleEmptyCanvasLinkClick() {
		window.alert("Sorry the tour is not included with the test harness. :-( But " +
			"this is a good example of how a host app could add their own link to " +
			"the empty canvas objects!");
	}

	propertiesControllerHandler(propertiesController) {
		this.log("propertiesControllerHandler()");
		this.propertiesController = propertiesController;
		this.propertiesController.setCommandStack(this.canvasController.getCommandStack());
	}

	propertiesControllerHandler2(propertiesController) {
		this.log("propertiesControllerHandler2()");
		this.propertiesController2 = propertiesController;
		this.propertiesController2.setCommandStack(this.canvasController2.getCommandStack());
	}

	propertyListener(data) {
		// This is an empty callback.  Logging creates a performance issue.
	}

	propertyActionHandler(actionId, appData, data) {
		const propertiesController = (appData && appData.inExtraCanvas) ? this.propertiesController2 : this.propertiesController;

		if (actionId === "increment") {
			const propertyId = { name: data.parameter_ref };
			let value = propertiesController.getPropertyValue(propertyId);
			propertiesController.updatePropertyValue(propertyId, value += 1);
		}
		if (actionId === "decrement") {
			const propertyId = { name: data.parameter_ref };
			let value = propertiesController.getPropertyValue(propertyId);
			propertiesController.updatePropertyValue(propertyId, value -= 1);
		}
		if (actionId === "dm-update") {
			const dm = propertiesController.getDatasetMetadata();
			// Add field to the first schema
			const newFieldName = "Added Field " + (dm[0].fields.length);
			const newField = {
				"name": newFieldName,
				"type": "string",
				"metadata": {
					"description": "",
					"measure": "discrete",
					"modeling_role": "target"
				}
			};
			dm[0].fields.push(newField);
			propertiesController.setDatasetMetadata(dm);
		}
		if (actionId === "summer") {
			const propertyId = { name: data.parameter_ref };
			propertiesController.updatePropertyValue(propertyId, "Summer: hot, sunny");
		}
		if (actionId === "winter") {
			const propertyId = { name: data.parameter_ref };
			propertiesController.updatePropertyValue(propertyId, "Winter: cold, snowy");
		}
		if (actionId === "fall") {
			const propertyId = { name: data.parameter_ref };
			propertiesController.updatePropertyValue(propertyId, "Fall: cool, frosty");
		}
		if (actionId === "spring") {
			const propertyId = { name: data.parameter_ref };
			propertiesController.updatePropertyValue(propertyId, "Spring: mild, rainy");
		}
		if (actionId === "moon") {
			const propertyId = { name: data.parameter_ref };
			let value = propertiesController.getPropertyValue(propertyId);
			switch (value) {
			case "Full" :
				value = "Waning";
				break;
			case "Waning" :
				value = "New";
				break;
			case "New" :
				value = "Waxing";
				break;
			default:
				value = "Full";
			}
			propertiesController.updatePropertyValue(propertyId, value);
		}
		if (actionId === "meteor") {
			const propertyId = { name: data.parameter_ref };
			let value = propertiesController.getPropertyValue(propertyId);
			switch (value) {
			case "Perseids" :
				value = "Orionids";
				break;
			case "Orionids" :
				value = "Leonids";
				break;
			case "Leonids" :
				value = "Geminids";
				break;
			case "Geminids" :
				value = "Lyrids";
				break;

			default:
				value = "Perseids";
			}
			propertiesController.updatePropertyValue(propertyId, value);
		}
		if (actionId === "image_cond_disable" || actionId === "button_cond_disable") {
			const propertyId = { name: data.parameter_ref };
			let value = propertiesController.getPropertyValue(propertyId);
			if (value === "The disable action has been pressed.") {
				value = "The disable action has been pressed once more.";
			} else {
				value = "The disable action has been pressed.";
			}
			propertiesController.updatePropertyValue(propertyId, value);
		}


		this.log("propertyActionHandler() " + actionId);
	}

	runProgress() {
		const nodeAnimation =
			"animation-duration:1000ms; animation-name:wiggle2; " +
			"animation-iteration-count:infinite; fill: skyblue;";

		const nodeStyle = {
			body: { default: nodeAnimation, hover: "fill: orange; stroke: coralred; stroke-width: 5;" },
			// selection_outline: { default: animation },
			image: { default: null },
			label: { default: "fill: blue" },
			text: { default: "fill: white" }
		};

		const removeNodeStyle = {
			body: { default: null, hover: null },
			// selection_outline: { default: animation },
			image: { default: null },
			label: { default: null },
			text: { default: null }
		};

		// Note: The pipelineId uses special characters for testing purposes.
		const pipelineId = "`~!@#$%^&*()_+=-{}][|:;<,>.9?/";

		const bindingEntryNode = "id8I6RH2V91XW";
		const executionNode = "|:;<,>.9?/`~!@#$%^&*()_+=-{}]["; // The executiion node id uses special characters for testing.
		const superNode = "nodeIDSuperNodePE";
		const modelNode = "id125TTEEIK7V";
		const bindingExitNode = "id5KIRGGJ3FYT";

		const objects1 = [];
		const objects2 = [];
		const objects3 = [];
		const objects4 = [];

		objects1[pipelineId] = [bindingEntryNode];
		objects2[pipelineId] = [executionNode];
		objects3[pipelineId] = [superNode];
		objects4[pipelineId] = [modelNode, bindingExitNode];

		const linkAnimation =
			"animation-duration:1000ms; animation-name:blink; " +
			"animation-iteration-count:infinite; animation-direction: alternate";

		const linkStyle = {
			line: { default: linkAnimation, hover: "stroke: yellow; stroke-width: 2" }
		};

		const removeLinkStyle = {
			line: { default: null, hover: null }
		};

		const lnk1 = this.canvasController.getNodeDataLinkFromInfo(bindingEntryNode, "outPort", executionNode, "inPort");
		const lnk2 = this.canvasController.getNodeDataLinkFromInfo(executionNode, null, superNode, "input2SuperNodePE");
		const lnk3 = this.canvasController.getNodeDataLinkFromInfo(superNode, null, modelNode, "inPort");
		const lnk4 = this.canvasController.getNodeDataLinkFromInfo(superNode, "output1SuperNodePE", bindingExitNode, "inPort");

		const link1 = [];
		const link2 = [];
		const link3 = [];

		link1[pipelineId] = [lnk1.id];
		link2[pipelineId] = [lnk2.id];
		link3[pipelineId] = [lnk3.id, lnk4.id];

		const that = this;

		that.canvasController.setObjectsStyle(objects1, nodeStyle, true);

		setTimeout(() => {
			that.canvasController.setLinksStyle(link1, linkStyle, true);
			that.canvasController.setObjectsStyle(objects2, nodeStyle, true);
		}, 2000);

		setTimeout(() => {
			that.canvasController.setObjectsStyle(objects1, removeNodeStyle, true);
			that.canvasController.setLinksStyle(link1, removeLinkStyle, true);
		}, 4000);

		setTimeout(() => {
			that.canvasController.setLinksStyle(link2, linkStyle, true);
			that.canvasController.setObjectsStyle(objects3, nodeStyle, true);
		}, 6000);

		setTimeout(() => {
			that.canvasController.setObjectsStyle(objects2, removeNodeStyle, true);
			that.canvasController.setLinksStyle(link2, removeLinkStyle, true);
		}, 8000);

		setTimeout(() => {
			that.canvasController.setLinksStyle(link3, linkStyle, true);
			that.canvasController.setObjectsStyle(objects4, nodeStyle, true);
		}, 10000);

		setTimeout(() => {
			that.canvasController.setLinksStyle(link3, removeLinkStyle, true);
			that.canvasController.setObjectsStyle(objects3, removeNodeStyle, true);
		}, 12000);

		setTimeout(() => {
			that.canvasController.setObjectsStyle(objects4, removeNodeStyle, true);
		}, 14000);
	}

	render() {
		const currentPipelineId = this.canvasController.getCurrentBreadcrumb().pipelineId;
		const breadcrumbs = (<Breadcrumbs
			canvasController={this.canvasController}
			breadcrumbsDef={this.state.breadcrumbsDef}
			currentPipelineId={currentPipelineId}
		/>);
		const consoleLabel = "console";
		const downloadFlowLabel = "Download pipeline flow";
		const downloadPaletteLabel = "Download palette";
		const apiLabel = "API";
		const commonPropertiesModalLabel = "Common Properties Modal";
		const commonCanvasLabel = "Common Canvas";

		const navBar = (<header aria-label="Common Canvas Header" role="banner">
			<div className="harness-app-navbar">
				<ul className="harness-app-navbar-items">
					<li className="harness-navbar-li">
						<span className="harness-title">Common Canvas</span>
						<span className="harness-version">{"v" + CommonCanvasPackage.version}</span>
					</li>
					<li className="harness-navbar-li harness-nav-divider" data-tip={consoleLabel}>
						<a onClick={this.openConsole.bind(this) } aria-label={consoleLabel}>
							<Isvg src={listview32} />
						</a>
					</li>
					<li className="harness-navbar-li" data-tip={downloadFlowLabel}>
						<a onClick={this.downloadPipelineFlow.bind(this) } aria-label={downloadFlowLabel}>
							<Isvg src={download32} />
						</a>
					</li>
					<li className="harness-navbar-li" data-tip={downloadPaletteLabel}>
						<a onClick={this.downloadPalette.bind(this) } aria-label={downloadPaletteLabel}>
							<Isvg src={download32} />
						</a>
					</li>
					<li className="harness-navbar-li harness-pipeline-breadcrumbs-container">
						{breadcrumbs}
					</li>
					<li id="harness-action-bar-sidepanel-api" className="harness-navbar-li harness-nav-divider harness-action-bar-sidepanel" data-tip={apiLabel}>
						<a onClick={this.sidePanelAPI.bind(this) } aria-label={apiLabel}>
							<Isvg src={api32} />
						</a>
					</li>
					<li id="harness-action-bar-sidepanel-modal" className="harness-navbar-li harness-action-bar-sidepanel" data-tip={commonPropertiesModalLabel}>
						<a onClick={this.sidePanelModal.bind(this) } aria-label={commonPropertiesModalLabel}>
							<Isvg src={template32} />
						</a>
					</li>
					<li id="harness-action-bar-sidepanel-canvas" className="harness-navbar-li harness-nav-divider harness-action-bar-sidepanel" data-tip={commonCanvasLabel}>
						<a onClick={this.sidePanelCanvas.bind(this) } aria-label={commonCanvasLabel}>
							<Isvg src={justify32} />
						</a>
					</li>
				</ul>
			</div>
		</header>);

		let emptyCanvasDiv = null;
		if (this.state.selectedDisplayCustomizedEmptyCanvasContent) {
			emptyCanvasDiv = (
				<div>
					<Isvg src={BlankCanvasImage} className="harness-empty-image" />
					<span className="harness-empty-text">
						<FormattedMessage
							id={ "canvas.emptyText" }
							values={{ br: <br /> }}
						/>
					</span>
					<span className="harness-empty-link"
						onClick={this.handleEmptyCanvasLinkClick}
					><FormattedMessage id={ "canvas.emptyLink"} /></span>
				</div>);
		}

		let dropZoneCanvasDiv = null;
		if (this.state.selectedDisplayCustomizedDropZoneContent) {
			dropZoneCanvasDiv = (
				<div>
					<div className="dropzone-canvas" />
					<div className="dropzone-canvas-rect" />
					<span className="dropzone-canvas-text">Drop a data object here<br />to add to canvas.</span>
				</div>);
		}

		let parentClass = "";
		if (this.state.selectedNodeFormatType === "Vertical") {
			parentClass = "classic-vertical";
			if (this.state.selectedConnectionType === "Halo") {
				parentClass = "classic-halo";
			}
		}

		const commonCanvasConfig = {
			enableInteractionType: this.state.selectedInteractionType,
			enableSnapToGridType: this.state.selectedSnapToGridType,
			enableSnapToGridX: this.state.enteredSnapToGridX,
			enableSnapToGridY: this.state.enteredSnapToGridY,
			enableConnectionType: this.state.selectedConnectionType,
			enableNodeFormatType: this.state.selectedNodeFormatType,
			enableLinkType: this.state.selectedLinkType,
			enableLinkDirection: this.state.selectedLinkDirection,
			enableAssocLinkType: this.state.selectedAssocLinkType,
			enableParentClass: parentClass,
			enableHighlightNodeOnNewLinkDrag: this.state.selectedHighlightNodeOnNewLinkDrag,
			enableHighlightUnavailableNodes: this.state.selectedHighlightUnavailableNodes,
			enableExternalPipelineFlows: this.state.selectedExternalPipelineFlows,
			enableInternalObjectModel: this.state.selectedInternalObjectModel,
			enableDragWithoutSelect: this.state.selectedDragWithoutSelect,
			enableLinkSelection: this.state.selectedLinkSelection,
			enableLinkReplaceOnNewConnection: this.state.selectedLinkReplaceOnNewConnection,
			enableAssocLinkCreation: this.state.selectedAssocLinkCreation,
			enablePaletteLayout: this.state.selectedPaletteLayout,
			enableToolbarLayout: this.state.selectedToolbarLayout,
			enableInsertNodeDroppedOnLink: this.state.selectedInsertNodeDroppedOnLink,
			enableMoveNodesOnSupernodeResize: this.state.selectedMoveNodesOnSupernodeResize,
			enablePositionNodeOnRightFlyoutOpen: this.state.selectedPositionNodeOnRightFlyoutOpen,
			enableAutoLinkOnlyFromSelNodes: this.state.selectedAutoLinkOnlyFromSelNodes,
			enableBrowserEditMenu: this.state.selectedBrowserEditMenu,
			tipConfig: this.state.selectedTipConfig,
			schemaValidation: this.state.selectedSchemaValidation,
			enableNarrowPalette: this.state.selectedNarrowPalette,
			enableDisplayFullLabelOnHover: this.state.selectedDisplayFullLabelOnHover,
			enableBoundingRectangles: this.state.selectedBoundingRectangles,
			enableCanvasUnderlay: this.state.selectedCanvasUnderlay,
			enableDropZoneOnExternalDrag: this.state.selectedDropZoneOnExternalDrag,
			enableRightFlyoutUnderToolbar: this.state.selectedRightFlyoutUnderToolbar,
			enablePanIntoViewOnOpen: this.state.selectedPanIntoViewOnOpen,
			dropZoneCanvasContent: dropZoneCanvasDiv,
			emptyCanvasContent: emptyCanvasDiv,
			enableSaveZoom: this.state.selectedSaveZoom,
			enableZoomIntoSubFlows: this.state.selectedZoomIntoSubFlows,
			enableNodeLayout: this.state.selectedNodeLayout,
			enableCanvasLayout: this.state.selectedCanvasLayout
		};

		const decorationActionHandler = this.decorationActionHandler;
		const editActionHandler = this.editActionHandler;

		const commonCanvasConfig2 = {
			enableConnectionType: this.state.selectedConnectionType,
			enableNodeFormatType: this.state.selectedNodeFormatType,
			enableLinkType: this.state.selectedLinkType,
			enableParentClass: parentClass,
			enableInternalObjectModel: this.state.selectedInternalObjectModel,
			enableDragWithoutSelect: this.state.selectedDragWithoutSelect,
			enablePaletteLayout: this.state.selectedPaletteLayout,
			emptyCanvasContent: emptyCanvasDiv,
			selectedMoveNodesOnSupernodeResize: true,
			tipConfig: this.state.selectedTipConfig,
			schemaValidation: this.state.selectedSchemaValidation,
			enableBoundingRectangles: this.state.selectedBoundingRectangles,
			enableNarrowPalette: this.state.selectedNarrowPalette
		};

		let toolbarConfig = null;
		if (this.state.selectedToolbarType === TOOLBAR_TYPE_DEFAULT) {
			toolbarConfig = null;

		} else if (this.state.selectedToolbarType === TOOLBAR_TYPE_SINGLE_BAR) {
			toolbarConfig = [
				{ action: "palette", label: "Palette", enable: true },
				{ divider: true },
				{ action: "stopit", label: "Stop", enable: false, incLabelWithIcon: "before", iconEnabled: (<StopFilledAlt32 />) },
				{ action: "runit", label: "Run", enable: true, incLabelWithIcon: "before", kind: "primary", iconEnabled: (<Play32 />) },
				{ divider: true },
				{ action: "undo", label: "Undo", enable: true },
				{ action: "redo", label: "Redo", enable: true },
				{ action: "cut", label: "Cut", enable: true, tooltip: "Cut from clipboard" },
				{ action: "copy", label: "Copy", enable: true, tooltip: "Copy from clipboard" },
				{ action: "paste", label: "Paste", enable: true, tooltip: "Paste to canvas" },
				{ action: "createAutoComment", label: "Add Comment", enable: true },
				{ action: "deleteSelectedObjects", label: "Delete", enable: true },
				{ action: "arrangeHorizontally", label: "Arrange Horizontally", enable: true },
				{ action: "arrangeVertically", label: "Arrange Vertically", enable: true }
			];

		} else if (this.state.selectedToolbarType === TOOLBAR_TYPE_BEFORE_AFTER) {
			toolbarConfig = {
				leftBar: [
					{ action: "before-enabled", incLabelWithIcon: "before", label: "Before - enabled", enable: true, iconEnabled: (<Edit32 />), iconDisabled: (<Edit32 />) },
					{ action: "before-disabled", incLabelWithIcon: "before", label: "Before - disbaled", enable: false, iconEnabled: (<Edit32 />), iconDisabled: (<Edit32 />) },
					{ action: "after-enabled", incLabelWithIcon: "after", label: "After - enabled", enable: true, iconEnabled: (<Edit32 />), iconDisabled: (<Edit32 />) },
					{ action: "after-disabled", incLabelWithIcon: "after", label: "After - disbaled", enable: false, iconEnabled: (<Edit32 />), iconDisabled: (<Edit32 />) },
				],
				rightBar: [
					{ divider: true },
					{ divider: true },
					{ action: "zoomIn", label: this.getLabel("toolbar.zoomIn"), enable: true },
					{ action: "zoomOut", label: this.getLabel("toolbar.zoomOut"), enable: true },
					{ action: "zoomToFit", label: this.getLabel("toolbar.zoomToFit"), enable: true }
				]
			};

		} else if (this.state.selectedToolbarType === TOOLBAR_TYPE_CUSTOM_RIGHT_SIDE) {
			toolbarConfig = {
				leftBar: [
				],
				rightBar: [
					{ action: "zoomIn", label: this.getLabel("toolbar.zoomIn"), enable: true },
					{ action: "zoomOut", label: this.getLabel("toolbar.zoomOut"), enable: true },
					{ action: "zoomToFit", label: this.getLabel("toolbar.zoomToFit"), enable: true },
					{ divider: true },
					{ action: "undo", label: "Undo", enable: true },
					{ action: "redo", label: "Redo", enable: true },
					{ divider: true },
					{ action: "cut", label: "Cut", enable: true },
					{ action: "copy", label: "Copy", enable: true },
					{ action: "paste", label: "Paste", enable: true },
					{ divider: true },
					{ action: "createAutoComment", label: "Add Comment", enable: true },
					{ action: "deleteSelectedObjects", label: "Delete", enable: true },
					{ divider: true },
					{ action: "arrangeHorizontally", label: "Arrange Horizontally", enable: true },
					{ action: "arrangeVertically", label: "Arrange Vertically", enable: true }
				]
			};

		} else if (this.state.selectedToolbarType === TOOLBAR_TYPE_CARBON_BUTTONS) {
			toolbarConfig = {
				leftBar: [
					{ action: "primary", label: "Primary", enable: true, incLabelWithIcon: "before", kind: "primary", iconEnabled: (<Edit32 />) },
					{ action: "danger", label: "Danger", enable: true, incLabelWithIcon: "before", kind: "danger", iconEnabled: (<Edit32 />) },
					{ action: "secondary", label: "Secondary", enable: true, incLabelWithIcon: "before", kind: "secondary", iconEnabled: (<Edit32 />) },
					{ action: "tertiary", label: "Tertiary", enable: true, incLabelWithIcon: "before", kind: "tertiary", iconEnabled: (<Edit32 />) },
					{ action: "ghost", label: "Ghost", enable: true, incLabelWithIcon: "before", kind: "ghost", iconEnabled: (<Edit32 />) },
					{ action: "default", label: "Default", enable: true, incLabelWithIcon: "before", iconEnabled: (<Edit32 />) },
				],
				rightBar: [
					{ action: "dis-primary", label: "Primary", enable: false, incLabelWithIcon: "before", kind: "primary", iconEnabled: (<Edit32 />) },
					{ action: "dis-danger", label: "Danger", enable: false, incLabelWithIcon: "before", kind: "danger", iconEnabled: (<Edit32 />) },
					{ action: "dis-secondary", label: "Secondary", enable: false, incLabelWithIcon: "before", kind: "secondary", iconEnabled: (<Edit32 />) },
					{ action: "dis-ghost", label: "Ghost", enable: false, incLabelWithIcon: "before", kind: "ghost", iconEnabled: (<Edit32 />) },
					{ action: "dis-default", label: "Default", enable: false, incLabelWithIcon: "before", iconEnabled: (<Edit32 />) },
				]
			};

		} else if (this.state.selectedToolbarType === TOOLBAR_TYPE_CUSTOM_ACTIONS) {
			// This example shows how custom JSX can be provided to the toolbar in the
			// jsx field to replace the content specified in the other fields. The JSX
			// added can be customized using the host applications own CSS.
			toolbarConfig = {
				leftBar: [
					{ action: "undo", label: "Undo", enable: true },
					{ action: "redo", label: "Redo", enable: true },
					{ divider: true },
					{ action: "custom-loading",
						jsx: (<div style={{ padding: "0 11px" }}><InlineLoading status="active" description="Loading..." /></div>) },
					{ divider: true },
					{ action: "custom-checkbox",
						jsx: (<div style={{ padding: "0 11px" }}><Checkbox id={"chk1"} defaultChecked labelText={"Check it out"} /></div>) },
					{ divider: true },
					{ action: "custom-button",
						tooltip: "A custom button of type primary!",
						jsx: (<div className="toolbar-custom-button"><Button id={"btn1"} size="field" kind="primary">Custom button </Button></div>) },
					{ divider: true }
				]
			};
		}

		const contextMenuConfig = {
			enableCreateSupernodeNonContiguous: this.state.selectedCreateSupernodeNonContiguous,
			defaultMenuEntries: {
				saveToPalette: this.state.selectedSaveToPalette,
				createSupernode: true
			}
		};

		const keyboardConfig = {
			actions: {
				delete: true,
				cutToClipboard: true,
				copyToClipboard: true,
				pasteFromClipboard: true
			}
		};

		const propertiesConfig = {
			containerType: this.state.propertiesContainerType === PROPERTIES_FLYOUT ? CUSTOM : this.state.propertiesContainerType,
			rightFlyout: this.state.propertiesContainerType === PROPERTIES_FLYOUT,
			applyOnBlur: this.state.applyOnBlur,
			disableSaveOnRequiredErrors: this.state.disableSaveOnRequiredErrors,
			heading: this.state.heading,
			schemaValidation: this.state.propertiesSchemaValidation,
			applyPropertiesWithoutEdit: this.state.applyPropertiesWithoutEdit,
			conditionHiddenPropertyHandling: this.state.conditionHiddenPropertyHandling,
			conditionDisabledPropertyHandling: this.state.conditionDisabledPropertyHandling,
			maxLengthForMultiLineControls: this.state.maxLengthForMultiLineControls,
			maxLengthForSingleLineControls: this.state.maxLengthForSingleLineControls
		};
		const callbacks = {
			controllerHandler: this.propertiesControllerHandler,
			propertyListener: this.propertyListener,
			actionHandler: this.propertyActionHandler,
			applyPropertyChanges: this.applyPropertyChanges,
			closePropertiesDialog: this.closePropertiesEditorDialog,
			helpClickHandler: this.helpClickHandler,
			buttonHandler: this.buttonHandler
		};
		if (this.state.propertiesValidationHandler) {
			callbacks.validationHandler = this.validationHandler;
		}
		const callbacks2 = {
			controllerHandler: this.propertiesControllerHandler2,
			propertyListener: this.propertyListener,
			actionHandler: this.propertyActionHandler,
			applyPropertyChanges: this.applyPropertyChanges,
			closePropertiesDialog: this.closePropertiesEditorDialog2,
			helpClickHandler: this.helpClickHandler
		};
		const commonProperties = (
			<CommonProperties
				ref={(instance) => {
					this.CommonProperties = instance;
				} }
				propertiesInfo={this.state.propertiesInfo}
				propertiesConfig={propertiesConfig}
				customPanels={[CustomSliderPanel, CustomTogglePanel,
					CustomButtonPanel, CustomDatasetsPanel, EMMeansPanel, FixedEffectsPanel,
					RandomEffectsPanel, CustomSubjectsPanel]}
				callbacks={callbacks}
				customControls={[CustomToggleControl, CustomTableControl, CustomEmmeansDroplist]}
				customConditionOps={[CustomOpMax, CustomNonEmptyListLessThan, CustomOpSyntaxCheck]}
				light={this.state.light}
			/>);

		const commonProperties2 = (
			<CommonProperties
				ref={(instance) => {
					this.CommonProperties2 = instance;
				} }
				propertiesInfo={this.state.propertiesInfo2}
				propertiesConfig={propertiesConfig}
				customPanels={[CustomSliderPanel, CustomTogglePanel, CustomButtonPanel, CustomDatasetsPanel,
					EMMeansPanel, FixedEffectsPanel, RandomEffectsPanel, CustomSubjectsPanel]}
				callbacks={callbacks2}
				customControls={[CustomToggleControl, CustomTableControl, CustomEmmeansDroplist]}
				customConditionOps={[CustomOpMax, CustomOpSyntaxCheck]}
				light={this.state.light}
			/>);

		let commonPropertiesContainer = null;
		let rightFlyoutContent = null;
		let rightFlyoutContent2 = null;
		let showRightFlyoutProperties = false;
		let showRightFlyoutProperties2 = false;
		if (this.state.propertiesContainerType === PROPERTIES_FLYOUT) {
			rightFlyoutContent = commonProperties;
			rightFlyoutContent2 = commonProperties2;
			showRightFlyoutProperties = this.state.showPropertiesDialog && this.state.propertiesContainerType === PROPERTIES_FLYOUT;
			showRightFlyoutProperties2 = this.state.showPropertiesDialog2 && this.state.propertiesContainerType === PROPERTIES_FLYOUT;
		} else {
			commonPropertiesContainer = (
				<div className="harness-common-properties">
					{commonProperties}
				</div>);
		}

		var firstCanvas = (
			<CommonCanvas
				config={commonCanvasConfig}
				contextMenuHandler={this.contextMenuHandler}
				beforeEditActionHandler= {this.beforeEditActionHandler}
				editActionHandler= {editActionHandler}
				clickActionHandler= {this.clickActionHandler}
				decorationActionHandler= {decorationActionHandler}
				selectionChangeHandler={this.selectionChangeHandler}
				layoutHandler={this.layoutHandler}
				tipHandler={this.tipHandler}
				toolbarConfig={toolbarConfig}
				notificationConfig={this.state.notificationConfig}
				contextMenuConfig={contextMenuConfig}
				keyboardConfig={keyboardConfig}
				rightFlyoutContent={rightFlyoutContent}
				showRightFlyout={showRightFlyoutProperties}
				canvasController={this.canvasController}
			/>);

		if (this.state.selectedExampleApp === EXAMPLE_APP_NONE) {
			this.canvasRef = null;
		} else {
			this.canvasRef = React.createRef();
		}
		if (this.state.selectedExampleApp === EXAMPLE_APP_FLOWS) {
			firstCanvas = (
				<FlowsCanvas
					ref={this.canvasRef}
					config={commonCanvasConfig}
					canvasController={this.canvasController}
				/>
			);
		} else if (this.state.selectedExampleApp === EXAMPLE_APP_TABLES) {
			firstCanvas = (
				<TablesCanvas
					ref={this.canvasRef}
					config={commonCanvasConfig}
				/>
			);
		} else if (this.state.selectedExampleApp === EXAMPLE_APP_DETACHED) {
			firstCanvas = (
				<DetachedCanvas
					ref={this.canvasRef}
					config={commonCanvasConfig}
				/>
			);
		} else if (this.state.selectedExampleApp === EXAMPLE_APP_LOGIC) {
			firstCanvas = (
				<LogicCanvas
					ref={this.canvasRef}
					config={commonCanvasConfig}
				/>
			);
		} else if (this.state.selectedExampleApp === EXAMPLE_APP_EXPLAIN) {
			firstCanvas = (
				<ExplainCanvas
					ref={this.canvasRef}
					config={commonCanvasConfig}
				/>
			);
		} else if (this.state.selectedExampleApp === EXAMPLE_APP_EXPLAIN2) {
			firstCanvas = (
				<Explain2Canvas
					ref={this.canvasRef}
					config={commonCanvasConfig}
				/>
			);
		} else if (this.state.selectedExampleApp === EXAMPLE_APP_STREAMS) {
			firstCanvas = (
				<StreamsCanvas
					ref={this.canvasRef}
					config={commonCanvasConfig}
				/>
			);
		} else if (this.state.selectedExampleApp === EXAMPLE_APP_BLUE_ELLIPSES) {
			firstCanvas = (
				<BlueEllipsesCanvas
					ref={this.canvasRef}
					config={commonCanvasConfig}
				/>
			);
		}

		const canvasContainerWidth = this.isSidePanelOpen() === false ? "100%" : "calc(100% - " + SIDE_PANEL.MAXIMIXED + ")";

		let commonCanvas;
		if (this.state.selectedExtraCanvasDisplayed === true) {
			commonCanvas = (
				<div className="harness-canvas-container double" style={{ width: canvasContainerWidth }}>
					<div className="harness-canvas-single">
						{firstCanvas}
					</div>
					<div className="harness-canvas-single">
						<CommonCanvas
							config={commonCanvasConfig2}
							contextMenuHandler={this.contextMenuHandler}
							editActionHandler= {this.extraCanvasEditActionHandler}
							clickActionHandler= {this.extraCanvasClickActionHandler}
							toolbarConfig={this.toolbarConfig}
							canvasController={this.canvasController2}
							notificationConfig={this.state.notificationConfig2}
							rightFlyoutContent={rightFlyoutContent2}
							showRightFlyout={showRightFlyoutProperties2}
							selectionChangeHandler={this.selectionChangeHandler2}
						/>
					</div>
				</div>);
		} else {
			commonCanvas = (
				<div className="harness-canvas-container" style={{ width: canvasContainerWidth }}>
					{firstCanvas}
				</div>);
		}

		const sidePanelCanvasConfig = {
			setDiagramJSON: this.setDiagramJSON,
			setPaletteJSON: this.setPaletteJSON,
			setDiagramJSON2: this.setDiagramJSON2,
			setPaletteJSON2: this.setPaletteJSON2,
			canvasFileChooserVisible: this.state.canvasFileChooserVisible,
			canvasFileChooserVisible2: this.state.canvasFileChooserVisible2,
			paletteFileChooserVisible: this.state.paletteFileChooserVisible,
			paletteFileChooserVisible2: this.state.paletteFileChooserVisible2,
			setCanvasDropdownFile: this.setCanvasDropdownFile,
			setCanvasDropdownFile2: this.setCanvasDropdownFile2,
			selectedCanvasDropdownFile: this.state.selectedCanvasDropdownFile,
			selectedCanvasDropdownFile2: this.state.selectedCanvasDropdownFile2,
			setPaletteDropdownSelect: this.setPaletteDropdownSelect,
			setPaletteDropdownSelect2: this.setPaletteDropdownSelect2,
			selectedPaletteDropdownFile: this.state.selectedPaletteDropdownFile,
			selectedPaletteDropdownFile2: this.state.selectedPaletteDropdownFile2,
			clearSavedZoomValues: this.clearSavedZoomValues
		};

		const sidePanelPropertiesConfig = {
			closePropertiesEditorDialog: this.closePropertiesEditorDialog,
			openPropertiesEditorDialog: this.openPropertiesEditorDialog,
			validateProperties: this.validateProperties,
			setPropertiesJSON: this.setPropertiesJSON,
			showPropertiesDialog: this.state.showPropertiesDialog,
			usePropertiesContainerType: this.usePropertiesContainerType,
			propertiesContainerType: this.state.propertiesContainerType,
			closeSidePanelModal: this.closeSidePanelModal,
			applyOnBlur: this.state.applyOnBlur,
			disableSaveOnRequiredErrors: this.state.disableSaveOnRequiredErrors,
			useApplyOnBlur: this.useApplyOnBlur,
			useSaveButtonDisable: this.useSaveButtonDisable,
			expressionBuilder: this.state.expressionBuilder,
			useExpressionBuilder: this.useExpressionBuilder,
			displayAdditionalComponents: this.state.displayAdditionalComponents,
			useDisplayAdditionalComponents: this.useDisplayAdditionalComponents,
			heading: this.state.heading,
			useHeading: this.useHeading,
			light: this.state.light,
			useLightOption: this.useLightOption,
			useEditorSize: this.useEditorSize,
			disableRowMoveButtons: this.disableRowMoveButtons,
			addRemoveRowsEnabled: this.state.addRemoveRowsEnabled,
			setAddRemoveRowsPropertyId: this.setAddRemoveRowsPropertyId,
			setAddRemoveRowsEnabled: this.setAddRemoveRowsEnabled,
			setAddRemoveRows: this.setAddRemoveRows,
			setMaxLengthForMultiLineControls: this.setMaxLengthForMultiLineControls,
			setMaxLengthForSingleLineControls: this.setMaxLengthForSingleLineControls,
			selectedPropertiesDropdownFile: this.state.selectedPropertiesDropdownFile,
			selectedPropertiesFileCategory: this.state.selectedPropertiesFileCategory,
			fileChooserVisible: this.state.propertiesFileChooserVisible,
			setPropertiesDropdownSelect: this.setPropertiesDropdownSelect,
			enablePropertiesSchemaValidation: this.enablePropertiesSchemaValidation,
			propertiesSchemaValidation: this.state.propertiesSchemaValidation,
			enableApplyPropertiesWithoutEdit: this.enableApplyPropertiesWithoutEdit,
			applyPropertiesWithoutEdit: this.state.applyPropertiesWithoutEdit,
			setConditionHiddenPropertyHandling: this.setConditionHiddenPropertyHandling,
			conditionHiddenPropertyHandling: this.state.conditionHiddenPropertyHandling,
			setConditionDisabledPropertyHandling: this.setConditionDisabledPropertyHandling,
			conditionDisabledPropertyHandling: this.state.conditionDisabledPropertyHandling,
			enablePropertiesValidationHandler: this.enablePropertiesValidationHandler,
			propertiesValidationHandler: this.state.propertiesValidationHandler,
		};

		const sidePanelAPIConfig = {
			getCanvasInfo: this.getCanvasInfo,
			setApiSelectedOperation: this.setApiSelectedOperation,
			getPipelineFlow: this.getPipelineFlow,
			setPipelineFlow: this.setPipelineFlow,
			addNodeTypeToPalette: this.addNodeTypeToPalette,
			setNodeLabel: this.setNodeLabel,
			setPortLabel: this.setPortLabel,
			setNodeDecorations: this.setNodeDecorations,
			setLinkDecorations: this.setLinkDecorations,
			getZoomToReveal: this.getZoomToReveal,
			zoomCanvas: this.zoomCanvas,
			appendNotificationMessages: this.appendNotificationMessages,
			clearNotificationMessages: this.clearNotificationMessages,
			selectedOperation: this.state.apiSelectedOperation
		};

		let consoleView = null;
		if (this.state.consoleOpened) {
			consoleView = (
				<Console
					consoleOpened={this.state.consoleOpened}
					logs={this.state.consoleout}
				/>
			);
		}

		const mainView = (<div id="harness-app-container">
			{navBar}
			<SidePanel
				canvasConfig={sidePanelCanvasConfig}
				propertiesConfig={sidePanelPropertiesConfig}
				apiConfig={sidePanelAPIConfig}
				openSidepanelCanvas={this.state.openSidepanelCanvas}
				openSidepanelModal={this.state.openSidepanelModal}
				openSidepanelAPI={this.state.openSidepanelAPI}
				selectedPanel={this.state.selectedPanel}
				log={this.log}
				setStateValue={this.setStateValue}
				getStateValue={this.getStateValue}
			/>
			{ !isEmpty(this.state.propertiesInfo) ? commonPropertiesContainer : null }
			{commonCanvas}
			{consoleView}

			<ReactTooltip place="bottom" effect="solid" />
		</div>);

		return (
			<IntlProvider locale={this.locale} defaultLocale="en" messages={getMessages(this.locale, [HarnessBundles,
				CommandActionsBundles, CommonCanvasBundles, CommonPropsBundles, PaletteBundles, ToolbarBundles])}
			>
				<div>{mainView}</div>
			</IntlProvider>
		);
	}
}

export default hot(App);<|MERGE_RESOLUTION|>--- conflicted
+++ resolved
@@ -213,14 +213,10 @@
 			selectedPanel: null,
 			propertiesContainerType: PROPERTIES_FLYOUT,
 			displayAdditionalComponents: false,
-<<<<<<< HEAD
 			applyOnBlur: false,
 			disableSaveOnRequiredErrors: true,
-=======
-			applyOnBlur: true,
 			addRemoveRowsPropertyId: {},
 			addRemoveRowsEnabled: true,
->>>>>>> 3e4902f2
 			expressionBuilder: true,
 			heading: false,
 			light: true,
