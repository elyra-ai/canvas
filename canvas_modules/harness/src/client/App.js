--- conflicted
+++ resolved
@@ -2072,11 +2072,8 @@
 			maxLengthForSingleLineControls: this.state.maxLengthForSingleLineControls,
 			convertValueDataTypes: this.state.convertValueDataTypes,
 			showRequiredIndicator: this.state.showRequiredIndicator,
-<<<<<<< HEAD
-			locale: this.locale
-=======
+			locale: this.locale,
 			returnValueFiltering: this.state.returnValueFiltering
->>>>>>> 939d2639
 		};
 	}
 
