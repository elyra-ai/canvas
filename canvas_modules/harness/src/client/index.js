/*
 * Copyright 2017-2025 Elyra Authors
 *
 * Licensed under the Apache License, Version 2.0 (the "License");
 * you may not use this file except in compliance with the License.
 * You may obtain a copy of the License at
 *
 * http://www.apache.org/licenses/LICENSE-2.0
 *
 * Unless required by applicable law or agreed to in writing, software
 * distributed under the License is distributed on an "AS IS" BASIS,
 * WITHOUT WARRANTIES OR CONDITIONS OF ANY KIND, either express or implied.
 * See the License for the specific language governing permissions and
 * limitations under the License.
 */

import React from "react";
import { createRoot } from "react-dom/client.js";

import CommonPropertiesComponents from "./components/common-properties-components.jsx";
import CommonPropertiesConditions from "./components/common-properties-conditions.jsx";
import App from "./App";
import AppSmall from "./app-small.js";
import AppTiny from "./app-tiny.js";
<<<<<<< HEAD
import { HashRouter, Route, Routes } from "react-router-dom";
=======
import AppTinyTS from "./app-tiny.tsx";
import { HashRouter, Route } from "react-router-dom";
>>>>>>> f602e58f
import { IntlProvider } from "react-intl";

const container = document.getElementById("root");
const root = createRoot(container);
root.render(
	<HashRouter>
		<IntlProvider locale="en">
<<<<<<< HEAD
			<Routes>
				<Route exact path="/" element={<App />} />
				<Route exact path="/app-small" element={<AppSmall />} />
				<Route exact path="/app-tiny" element={<AppTiny />} />
				<Route path="/properties" element={<CommonPropertiesComponents />} />
				<Route path="/conditions" element={<CommonPropertiesConditions />} />
			</Routes>
=======
			<div>
				<Route exact path="/" component={ App } />
				<Route exact path="/app-small" component={ AppSmall } />
				<Route exact path="/app-tiny" component={ AppTiny } />
				<Route exact path="/app-tiny-ts" component={ AppTinyTS } />
				<Route path="/properties" component={ CommonPropertiesComponents } />
				<Route path="/conditions" component={ CommonPropertiesConditions } />
			</div>
>>>>>>> f602e58f
		</IntlProvider>
	</HashRouter>
);<|MERGE_RESOLUTION|>--- conflicted
+++ resolved
@@ -22,12 +22,8 @@
 import App from "./App";
 import AppSmall from "./app-small.js";
 import AppTiny from "./app-tiny.js";
-<<<<<<< HEAD
+import AppTinyTS from "./app-tiny.tsx";
 import { HashRouter, Route, Routes } from "react-router-dom";
-=======
-import AppTinyTS from "./app-tiny.tsx";
-import { HashRouter, Route } from "react-router-dom";
->>>>>>> f602e58f
 import { IntlProvider } from "react-intl";
 
 const container = document.getElementById("root");
@@ -35,24 +31,14 @@
 root.render(
 	<HashRouter>
 		<IntlProvider locale="en">
-<<<<<<< HEAD
 			<Routes>
 				<Route exact path="/" element={<App />} />
 				<Route exact path="/app-small" element={<AppSmall />} />
 				<Route exact path="/app-tiny" element={<AppTiny />} />
+                                <Route exact path="/app-tiny-ts" element={<AppTinyTS />} />
 				<Route path="/properties" element={<CommonPropertiesComponents />} />
 				<Route path="/conditions" element={<CommonPropertiesConditions />} />
 			</Routes>
-=======
-			<div>
-				<Route exact path="/" component={ App } />
-				<Route exact path="/app-small" component={ AppSmall } />
-				<Route exact path="/app-tiny" component={ AppTiny } />
-				<Route exact path="/app-tiny-ts" component={ AppTinyTS } />
-				<Route path="/properties" component={ CommonPropertiesComponents } />
-				<Route path="/conditions" component={ CommonPropertiesConditions } />
-			</div>
->>>>>>> f602e58f
 		</IntlProvider>
 	</HashRouter>
 );