/*
 * Copyright 2017-2021 Elyra Authors
 *
 * Licensed under the Apache License, Version 2.0 (the "License");
 * you may not use this file except in compliance with the License.
 * You may obtain a copy of the License at
 *
 * http://www.apache.org/licenses/LICENSE-2.0
 *
 * Unless required by applicable law or agreed to in writing, software
 * distributed under the License is distributed on an "AS IS" BASIS,
 * WITHOUT WARRANTIES OR CONDITIONS OF ANY KIND, either express or implied.
 * See the License for the specific language governing permissions and
 * limitations under the License.
 */

// This file contains styles used to customize the default styles for common
// canvas.

// Some useful variations on Carbon colors
$blue: lighten($focus, 25%);
$light-blue: lighten($focus, 43%);
$dark-blue: lighten($focus, 10%);

// Node colors for the Regular (Vertical) theme
$node-body-stroke: $blue;
$node-body-fill: $light-blue;

$node-port-output-stroke-color: $blue;
$node-port-output-fill-color: $ui-background;

$node-port-output-connected-stroke-color: $blue;
$node-port-output-connected-fill-color: $light-blue;

$node-port-output-hover-stroke: $dark-blue;
$node-port-output-hover-fill: $dark-blue;

$node-port-input-stroke-color: $blue;
$node-port-input-fill-color: $ui-background;

$node-port-input-connected-stroke-color: $blue;
$node-port-input-connected-fill-color: $light-blue;

$node-port-input-arrow-connected-stroke-color: $dark-blue;
$node-port-input-arrow-connected-fill-color: transparent;

$node-port-input-connected-super-binding-stroke-color: $blue;
$node-port-input-connected-super-binding-fill-color: $light-blue;

.classic-halo {
	.d3-node-body-outline {
		stroke: transparent;
		fill: transparent;
	}
}

.classic-vertical {
	.d3-node-body-outline {
		stroke: $node-body-stroke;
		stroke-width: 2;
		fill: $node-body-fill;
	}

	.d3-node-body-outline[hover="yes"] {
		stroke: $node-body-stroke;
		stroke-width: 2;
		fill: $blue;
	}

	.d3-node-selection-highlight {
		stroke-width: 0;
		fill: transparent;
		pointer-events: none;
	}

	.d3-node-selection-highlight[data-selected="yes"] {
		stroke: $inverse-link;
		stroke-dasharray: 5, 5;
		stroke-width: 2;
		fill: transparent;
		pointer-events: none;
	}

	.d3-node-label {
		font-size: 13px;
	}

	.d3-node-label-entry {
		font-size: 13px;
	}

	.d3-node-port-output {
		stroke: $node-port-output-stroke-color;
		fill: $node-port-output-fill-color;
		stroke-width: 2;
	}

	.d3-node-port-output[connected="yes"] {
		stroke: $node-port-output-connected-stroke-color;
		fill: $node-port-output-connected-fill-color;
		stroke-width: 2;
	}

	.d3-node-port-output:hover {
		stroke: $node-port-output-hover-stroke;
		fill: $node-port-output-hover-fill;
	}

	.d3-node-port-input {
		stroke: $node-port-input-stroke-color;
		fill: $node-port-input-fill-color;
		stroke-width: 2;
	}

	.d3-node-port-input-assoc {
		stroke: $node-port-input-stroke-color;
		fill: $node-port-input-fill-color;
		stroke-width: 2;
	}

	.d3-node-port-input-assoc:hover {
		stroke: $node-port-output-hover-stroke;
		fill: $node-port-output-hover-fill;
	}

	.d3-node-port-input[connected="yes"] {
		stroke: $node-port-input-connected-stroke-color;
		fill: $node-port-input-connected-fill-color;
		stroke-width: 2;
	}

	.d3-node-port-input[connected="yes"][isSupernodeBinding="yes"] {
		stroke: $node-port-input-connected-super-binding-stroke-color;
		fill: $node-port-input-connected-super-binding-fill-color;
		stroke-width: 2;
	}

	.d3-node-port-input-arrow {
		stroke: transparent;
		fill: transparent;
	}

	.d3-node-port-input-arrow[connected="yes"] {
		stroke: $node-port-input-arrow-connected-stroke-color;
		fill: $node-port-input-arrow-connected-fill-color;
	}

	.d3-comment-selection-highlight {
		stroke-width: 0;
		fill: transparent;
		pointer-events: none;
	}

	.d3-comment-selection-highlight[data-selected="yes"] {
		stroke: $inverse-link;
		stroke-dasharray: 5 5;
		stroke-width: 2;
		fill: transparent;
		pointer-events: none;
	}
}

/* Drop zone customized text style */
.dropzone-canvas-text {
	position: absolute;
	top: 100px;
	left: 90px;
	color: $ui-04;
}

/* This styles are used in the decoratorCanvas.json canvas file. */

.leftDecoration {
	fill: transparent;
	stroke: #000000;
}

.rightDecoration {
	fill: transparent;
	stroke: #000000;
}

.rightDecoration:hover {
	fill: #000000;
	stroke: #000000;
}

.zoom-in-decoration {
	fill: #F2F068;
}

.zoom-in-decoration:hover {
	fill: #CFCEC0;
}

/*  Override styles for linkColorCanvas.json */

.custom-canvas-comment {
	cursor: "move";
	fill: #FFFF99;
	stroke: transparent;
}

.custom-comment-box {
	fill: #2BE2CA;
}

.custom-link-error .d3-link-line {
	stroke: #FF4500;
}

.custom-link-warning .d3-link-line {
	stroke: #FFFF00;
}

.custom-link-okay .d3-link-line {
	stroke: #008000;
}

.custom-link-blue .d3-link-line {
	stroke: #0000FF;
}

/*  Override styles for comments in commentColorCanvas.json and commentUnderlap.json */

.canvas-comment-1 .d3-comment-rect {
	fill: #B98BA6;
	stroke: #000000;
}

.canvas-comment-2 .d3-comment-rect {
	fill: #A6C8E4;
	stroke: #000000;
}

.canvas-comment-3 .d3-comment-rect {
	fill: #A6C8E4;
	stroke: #000000;
}

/* These styles are used in the portsColorCanvas.json canvas file. */

.port-output-red {
	stroke: #FF1493;
	fill: #FFFFFF;
	stroke-width: 2;
}

.port-output-red[connected="yes"] {
	stroke: #FF00FF;
	fill: #FF00FF;
	stroke-width: 2;
}

.port-output-red:hover {
	fill: #FF0000;
}

.port-output-yellow {
	stroke: #DAA520;
	fill: #FFFFFF;
	stroke-width: 2;
}

.port-output-yellow[connected="yes"] {
	stroke: #FFD700;
	fill: #FFD700;
	stroke-width: 2;
}

.port-output-yellow:hover {
	fill: #DAA520;
}

.port-output-green {
	stroke: #008000;
	fill: #FFFFFF;
	stroke-width: 2;
}

.port-output-green[connected="yes"] {
	stroke: #008080;
	fill: #008080;
	stroke-width: 2;
}

.port-output-green:hover {
	fill: #008000;
}

.port-output-blue {
	stroke: #0000FF;
	fill: #FFFFFF;
	stroke-width: 2;
}

.port-output-blue[connected="yes"] {
	stroke: #0000FF;
	fill: #0000FF;
	stroke-width: 2;
}

.port-output-blue:hover {
	fill: #6A5ACD;

}

/* This style is used in the customAttrs.json canvas file. */

.node-image[data-attr1] {
	opacity: 0.25;
}

<<<<<<< HEAD
/* These styles are used to override common-canvas styles with custom colors for customColorCanvas.json */

.d3-data-link.error {
	stroke: #FF4500;
}

.d3-data-link.warning {
	stroke: #FFFF00;
}

.d3-data-link.okay {
	stroke: #008000;
}

.d3-object-link.blue {
	stroke: #0000FF;
}

.main-comment-box {
	fill: #2BE2CA;
=======
/* These styles are used by the custom JSX addd to the toolbar: TOOLBAR_TYPE_CUSTOM_ACTIONS */

.toolbar-overflow-jsx-item .toolbar-custom-button {
	width: 100%;
	height: 100%;

	& button {
		height: 100%;
	}
>>>>>>> ad252783
}<|MERGE_RESOLUTION|>--- conflicted
+++ resolved
@@ -311,28 +311,6 @@
 	opacity: 0.25;
 }
 
-<<<<<<< HEAD
-/* These styles are used to override common-canvas styles with custom colors for customColorCanvas.json */
-
-.d3-data-link.error {
-	stroke: #FF4500;
-}
-
-.d3-data-link.warning {
-	stroke: #FFFF00;
-}
-
-.d3-data-link.okay {
-	stroke: #008000;
-}
-
-.d3-object-link.blue {
-	stroke: #0000FF;
-}
-
-.main-comment-box {
-	fill: #2BE2CA;
-=======
 /* These styles are used by the custom JSX addd to the toolbar: TOOLBAR_TYPE_CUSTOM_ACTIONS */
 
 .toolbar-overflow-jsx-item .toolbar-custom-button {
@@ -342,5 +320,4 @@
 	& button {
 		height: 100%;
 	}
->>>>>>> ad252783
 }