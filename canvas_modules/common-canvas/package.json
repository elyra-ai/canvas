{
  "name": "@elyra/canvas",
  "version": "0.0.0",
  "description": "Elyra common-canvas",
  "main": "dist/common-canvas.js",
  "module": "dist/common-canvas.es.js",
  "homepage": "https://elyra-ai.github.io/canvas/",
  "repository": {
    "type": "git",
    "url": "https://github.com/elyra-ai/canvas/tree/main/canvas_modules/common-canvas"
  },
  "bugs": {
    "url": "https://github.com/elyra-ai/canvas/issues"
  },
  "license": "Apache-2.0",
  "sideEffects": false,
  "scripts": {
    "build": "npx stylelint '**/*.scss' && grunt && rollup -c",
    "test": "NODE_ENV=test jest",
    "test-coverage": "NODE_ENV=test jest --coverage",
    "bundle-report": "BUNDLE_REPORT=true rollup -c",
    "debug": "NODE_ENV=test node --inspect-brk node_modules/.bin/jest --runInBand"
  },
  "dependencies": {
    "@babel/runtime": "^7.16.3",
    "@codemirror/autocomplete": "^6.12.0",
    "@codemirror/commands": "^6.3.3",
    "@codemirror/lang-javascript": "^6.2.1",
    "@codemirror/lang-python": "^6.1.4",
    "@codemirror/lang-sql": "^6.5.5",
    "@codemirror/language": "^6.10.1",
    "@codemirror/legacy-modes": "^6.3.3",
    "@codemirror/state": "^6.4.0",
    "@codemirror/view": "^6.23.1",
    "@elyra/pipeline-schemas": "^3.0.68",
    "codemirror": "^6.0.1",
    "d3": "^7.1.1",
    "dagre": "^0.8.5",
    "date-fns": "^2.28.0",
    "immutable": "^4.0.0",
    "jsonschema": "^1.4.0",
    "lodash": "^4.17.21",
    "markdown-it": "^13.0.1",
    "prop-types": "^15.7.2",
    "react-draggable": "^4.4.4",
    "react-inlinesvg": "^4.1.3",
    "react-portal": "^4.2.1",
    "react-redux": "7.2.8",
    "react-resize-detector": "^9.1.0",
    "react-virtualized": "^9.22.2",
    "redux": "^5.0.1",
    "seedrandom": "^3.0.5",
    "uuid": "^8.3.0"
  },
  "devDependencies": {
    "@babel/core": "7.11.6",
    "@babel/plugin-proposal-class-properties": "7.10.4",
    "@babel/plugin-proposal-export-default-from": "7.16.7",
    "@babel/plugin-transform-runtime": "7.11.5",
    "@babel/preset-env": "7.11.5",
    "@babel/preset-react": "7.10.4",
    "@carbon/react": "^1.52.0",
    "@rollup/plugin-babel": "5.3.0",
    "@rollup/plugin-commonjs": "21.0.1",
    "@rollup/plugin-json": "4.1.0",
    "@rollup/plugin-node-resolve": "13.0.6",
    "@rollup/plugin-url": "6.1.0",
<<<<<<< HEAD
    "@wojtekmaj/enzyme-adapter-react-17": "0.8.0",
=======
    "@testing-library/jest-dom": "5.17.0",
    "@testing-library/react": "14.2.2",
>>>>>>> 013303b4
    "autoprefixer": "9.8.8",
    "babel-jest": "26.3.0",
    "babel-plugin-lodash": "3.3.4",
    "babel-plugin-transform-react-remove-prop-types": "0.4.24",
    "chai": "4.2.0",
    "classnames": "2.5.1",
    "deep-freeze": "0.0.1",
    "enzyme": "3.11.0",
    "eslint": "^7.32.0",
    "eslint-config-canvas": "file:../eslint-config-canvas",
    "eslint-plugin-import": "2.25.3",
    "eslint-plugin-react": "7.21.2",
    "grunt": "1.5.3",
    "grunt-contrib-clean": "2.0.0",
    "grunt-contrib-sass": "2.0.0",
    "grunt-env": "1.0.1",
    "grunt-eslint": "23.0.0",
    "grunt-jsonlint": "2.1.3",
    "grunt-postcss": "0.9.0",
    "grunt-yamllint": "0.3.0",
    "jest": "26.4.2",
    "jest-fetch-mock": "3.0.3",
    "jest-localstorage-mock": "2.4.3",
    "react": "18.2.0",
    "react-dom": "18.2.0",
    "react-intl": "6.6.2",
    "react-test-renderer": "18.2.0",
    "reactable": "1.1.0",
    "rollup": "2.60.1",
    "rollup-plugin-auto-external": "2.0.0",
    "rollup-plugin-scss": "3.0.0",
    "rollup-plugin-terser": "7.0.2",
    "rollup-plugin-visualizer": "5.5.2",
    "sass": "1.71.1",
    "sinon": "9.0.3",
    "stylelint": "13.13.1",
    "url": "0.11.3"
  },
  "peerDependencies": {
    "@carbon/react": "^1.51.0",
    "react": "^16.0.0 || ^17.0.0 || ^18.0.0",
    "react-dom": "^16.0.0 || ^17.0.0 || ^18.0.0",
    "react-intl": "^5.0.0 || ^6.0.0"
  },
  "jest": {
    "transformIgnorePatterns": [
      "node_modules/(?!(@codemirror/legacy-modes|d3-*))"
    ],
    "moduleFileExtensions": [
      "js",
      "jsx",
      "json"
    ],
    "modulePathIgnorePatterns": [
      "/lib/",
      "/.build/",
      "/node_modules/",
      "/.eslintrc.js"
    ],
    "testPathIgnorePatterns": [
      "_utils_"
    ],
    "setupFiles": [
      "./__mocks__/globalMock.js",
      "jest-localstorage-mock"
    ],
    "setupFilesAfterEnv": [
      "./jest-setup.js"
    ],
    "verbose": true,
    "moduleNameMapper": {
      "\\.(jpg|jpeg|png|gif|eot|otf|webp|ttf|woff|woff2|mp4|webm|wav|mp3|m4a|aac|oga)$": "<rootDir>/__mocks__/fileMock.js",
      "\\.(svg)": "<rootDir>/__mocks__/svgMock.js",
      "\\.(css|scss)$": "<rootDir>/__mocks__/styleMock.js"
    },
    "testURL": "http://localhost/"
  },
  "overrides": {
    "@wojtekmaj/enzyme-adapter-react-17": {
       "react": "^18",
       "react-dom": "^18"
     }
  }
}<|MERGE_RESOLUTION|>--- conflicted
+++ resolved
@@ -65,12 +65,9 @@
     "@rollup/plugin-json": "4.1.0",
     "@rollup/plugin-node-resolve": "13.0.6",
     "@rollup/plugin-url": "6.1.0",
-<<<<<<< HEAD
     "@wojtekmaj/enzyme-adapter-react-17": "0.8.0",
-=======
     "@testing-library/jest-dom": "5.17.0",
     "@testing-library/react": "14.2.2",
->>>>>>> 013303b4
     "autoprefixer": "9.8.8",
     "babel-jest": "26.3.0",
     "babel-plugin-lodash": "3.3.4",
