{
  "name": "@elyra/canvas",
  "version": "0.0.0",
  "description": "Elyra common-canvas",
  "main": "dist/common-canvas.js",
  "module": "dist/common-canvas.es.js",
  "homepage": "https://elyra-ai.github.io/canvas/",
  "repository": {
    "type": "git",
    "url": "https://github.com/elyra-ai/canvas/tree/main/canvas_modules/common-canvas"
  },
  "bugs": {
    "url": "https://github.com/elyra-ai/canvas/issues"
  },
  "license": "Apache-2.0",
  "sideEffects": false,
  "scripts": {
    "build": "npx stylelint '**/*.scss' && grunt && rollup -c",
    "test": "NODE_ENV=test jest",
    "test-coverage": "NODE_ENV=test jest --coverage",
    "bundle-report": "BUNDLE_REPORT=true rollup -c",
    "debug": "NODE_ENV=test node --inspect-brk node_modules/.bin/jest --runInBand"
  },
  "dependencies": {
    "@babel/runtime": "^7.16.3",
    "@codemirror/autocomplete": "^6.17.0",
    "@codemirror/commands": "^6.6.0",
    "@codemirror/lang-javascript": "^6.2.2",
    "@codemirror/lang-python": "^6.1.4",
    "@codemirror/lang-sql": "^6.7.0",
    "@codemirror/language": "^6.10.1",
    "@codemirror/legacy-modes": "^6.3.3",
    "@codemirror/state": "^6.4.1",
    "@codemirror/view": "^6.28.6",
    "@elyra/pipeline-schemas": "^3.0.68",
    "codemirror": "^6.0.1",
    "d3": "^7.1.1",
    "dagre": "^0.8.5",
    "date-fns": "^2.28.0",
    "immutable": "^4.0.0",
    "jsonschema": "^1.4.0",
    "lodash": "^4.17.21",
    "markdown-it": "^13.0.1",
    "prop-types": "^15.7.2",
    "react-draggable": "^4.4.4",
    "react-inlinesvg": "^4.1.3",
    "react-portal": "^4.2.1",
    "react-redux": "7.2.8",
    "react-resize-detector": "^9.1.0",
    "react-virtualized": "^9.22.2",
    "redux": "^5.0.1",
    "seedrandom": "^3.0.5",
    "uuid": "^8.3.0"
  },
  "devDependencies": {
<<<<<<< HEAD
    "@babel/core": "^7.22.0",
    "@babel/plugin-proposal-class-properties": "7.10.4",
    "@babel/plugin-proposal-export-default-from": "7.16.7",
    "@babel/plugin-transform-runtime": "7.11.5",
    "@babel/preset-env": "7.11.5",
    "@babel/preset-react": "7.10.4",
=======
    "@babel/core": "7.25.2",
    "@babel/plugin-proposal-class-properties": "7.18.6",
    "@babel/plugin-proposal-export-default-from": "7.24.7",
    "@babel/plugin-transform-runtime": "7.24.7",
    "@babel/preset-env": "7.25.3",
    "@babel/preset-react": "7.24.7",
>>>>>>> 62b5521f
    "@carbon/react": "1.62.0-rc.0",
    "@rollup/plugin-babel": "5.3.0",
    "@rollup/plugin-commonjs": "21.0.1",
    "@rollup/plugin-json": "4.1.0",
    "@rollup/plugin-node-resolve": "13.0.6",
    "@rollup/plugin-url": "6.1.0",
    "@testing-library/jest-dom": "5.17.0",
    "@testing-library/react": "14.2.2",
    "@wojtekmaj/enzyme-adapter-react-17": "0.8.0",
    "autoprefixer": "9.8.8",
    "babel-jest": "26.3.0",
    "babel-plugin-lodash": "3.3.4",
    "babel-plugin-transform-react-remove-prop-types": "0.4.24",
    "chai": "4.2.0",
    "classnames": "2.5.1",
    "deep-freeze": "0.0.1",
    "enzyme": "3.11.0",
    "eslint": "^7.32.0",
    "eslint-config-canvas": "file:../eslint-config-canvas",
    "eslint-plugin-import": "2.25.3",
    "eslint-plugin-react": "7.21.2",
    "grunt": "1.5.3",
    "grunt-contrib-clean": "2.0.0",
    "grunt-contrib-sass": "2.0.0",
    "grunt-env": "1.0.1",
    "grunt-eslint": "23.0.0",
    "grunt-jsonlint": "2.1.3",
    "grunt-postcss": "0.9.0",
    "grunt-yamllint": "0.3.0",
    "jest": "26.4.2",
    "jest-fetch-mock": "3.0.3",
    "jest-localstorage-mock": "2.4.3",
    "react": "18.2.0",
    "react-dom": "18.2.0",
    "react-intl": "6.6.2",
    "react-test-renderer": "18.2.0",
    "reactable": "1.1.0",
    "rollup": "2.60.1",
    "rollup-plugin-auto-external": "2.0.0",
    "rollup-plugin-scss": "3.0.0",
    "rollup-plugin-terser": "7.0.2",
    "rollup-plugin-visualizer": "5.5.2",
    "sass": "1.71.1",
    "sinon": "9.0.3",
    "stylelint": "13.13.1",
    "url": "0.11.3"
  },
  "peerDependencies": {
    "@carbon/react": "^1.51.0",
    "react": "^16.0.0 || ^17.0.0 || ^18.0.0",
    "react-dom": "^16.0.0 || ^17.0.0 || ^18.0.0",
    "react-intl": "^5.0.0 || ^6.0.0"
  },
  "jest": {
    "transformIgnorePatterns": [
      "node_modules/(?!(@codemirror/legacy-modes|d3-*))"
    ],
    "moduleFileExtensions": [
      "js",
      "jsx",
      "json"
    ],
    "modulePathIgnorePatterns": [
      "/lib/",
      "/.build/",
      "/node_modules/",
      "/.eslintrc.js"
    ],
    "testPathIgnorePatterns": [
      "_utils_"
    ],
    "setupFiles": [
      "./__mocks__/globalMock.js",
      "jest-localstorage-mock"
    ],
    "setupFilesAfterEnv": [
      "./jest-setup.js"
    ],
    "verbose": true,
    "moduleNameMapper": {
      "\\.(jpg|jpeg|png|gif|eot|otf|webp|ttf|woff|woff2|mp4|webm|wav|mp3|m4a|aac|oga)$": "<rootDir>/__mocks__/fileMock.js",
      "\\.(svg)": "<rootDir>/__mocks__/svgMock.js",
      "\\.(css|scss)$": "<rootDir>/__mocks__/styleMock.js"
    },
    "testURL": "http://localhost/"
  },
  "overrides": {
    "@wojtekmaj/enzyme-adapter-react-17": {
      "react": "^18",
      "react-dom": "^18"
    },
    "enzyme": {
      "cheerio": "1.0.0-rc.12"
    }
  }
}<|MERGE_RESOLUTION|>--- conflicted
+++ resolved
@@ -53,21 +53,12 @@
     "uuid": "^8.3.0"
   },
   "devDependencies": {
-<<<<<<< HEAD
-    "@babel/core": "^7.22.0",
-    "@babel/plugin-proposal-class-properties": "7.10.4",
-    "@babel/plugin-proposal-export-default-from": "7.16.7",
-    "@babel/plugin-transform-runtime": "7.11.5",
-    "@babel/preset-env": "7.11.5",
-    "@babel/preset-react": "7.10.4",
-=======
     "@babel/core": "7.25.2",
     "@babel/plugin-proposal-class-properties": "7.18.6",
     "@babel/plugin-proposal-export-default-from": "7.24.7",
     "@babel/plugin-transform-runtime": "7.24.7",
     "@babel/preset-env": "7.25.3",
     "@babel/preset-react": "7.24.7",
->>>>>>> 62b5521f
     "@carbon/react": "1.62.0-rc.0",
     "@rollup/plugin-babel": "5.3.0",
     "@rollup/plugin-commonjs": "21.0.1",
