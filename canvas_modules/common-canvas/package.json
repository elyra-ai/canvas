--- conflicted
+++ resolved
@@ -1,10 +1,6 @@
 {
   "name": "@elyra/canvas",
-<<<<<<< HEAD
-  "version": "12.28.0",
-=======
   "version": "12.28.2",
->>>>>>> 880f192b
   "description": "Elyra common-canvas",
   "main": "dist/common-canvas.js",
   "module": "dist/common-canvas.es.js",
