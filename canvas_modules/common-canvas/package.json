--- conflicted
+++ resolved
@@ -1,10 +1,6 @@
 {
   "name": "@elyra/canvas",
-<<<<<<< HEAD
-  "version": "8.1.0",
-=======
-  "version": "8.0.32",
->>>>>>> 5f536607
+  "version": "9.0.0",
   "description": "Elyra common-canvas",
   "main": "dist/common-canvas.js",
   "homepage": "https://github.com/elyra-ai/canvas",
