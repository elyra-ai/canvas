/*
 * Copyright 2017-2025 Elyra Authors
 *
 * Licensed under the Apache License, Version 2.0 (the "License");
 * you may not use this file except in compliance with the License.
 * You may obtain a copy of the License at
 *
 * http://www.apache.org/licenses/LICENSE-2.0
 *
 * Unless required by applicable law or agreed to in writing, software
 * distributed under the License is distributed on an "AS IS" BASIS,
 * WITHOUT WARRANTIES OR CONDITIONS OF ANY KIND, either express or implied.
 * See the License for the specific language governing permissions and
 * limitations under the License.
 */

<<<<<<< HEAD
import { fireEvent } from "@testing-library/react";
import propertyUtils from "../_utils_/property-utilsRTL";
import tableUtils from "../_utils_/table-utilsRTL";
=======
import { cleanup, fireEvent } from "@testing-library/react";
import propertyUtilsRTL from "../_utils_/property-utilsRTL";
import tableUtilsRTL from "../_utils_/table-utilsRTL";
>>>>>>> c0f54b2a
import defaultsParamDef from "../test_resources/paramDefs/defaults_paramDef.json";
import { expect } from "chai";

// base test cases
describe("default values renders correctly", () => {
	let wrapper;
<<<<<<< HEAD
	let container;
=======
>>>>>>> c0f54b2a
	// var renderedController;
	beforeEach(() => {
		const renderedObject = propertyUtilsRTL.flyoutEditorForm(defaultsParamDef);
		wrapper = renderedObject.wrapper;
		container = wrapper.container;
		// renderedController = renderedObject.controller;
	});
	afterEach(() => {
		cleanup();
	});

	it("should render number field with default value", () => {
<<<<<<< HEAD
		const defaultField = container.querySelector("div[data-id='properties-default_num'] input");
		expect(defaultField.type).to.equal("number");
		expect(defaultField.value).to.equal("25");
	});
	it("should render 0 number field with no default value", () => {
		const defaultField = container.querySelector("div[data-id='properties-noDefault_num'] input");
		expect(defaultField.type).to.equal("number");
		expect(defaultField.value).to.equal("0");
	});
	it("should render string field with default value", () => {
		const defaultField = container.querySelector("div[data-id='properties-default_text'] input");
		expect(defaultField.type).to.equal("text");
		expect(defaultField.value).to.equal("This is a default text");
	});
	it("should render an empty string field with no default value", () => {
		const defaultField = container.querySelector("div[data-id='properties-noDefault_text'] input");
		expect(defaultField.type).to.equal("text");
		expect(defaultField.value).to.equal("");
	});
	it("should render array field with default value", () => {
		const defaultField = container.querySelector("div[data-id='properties-default_array'] textarea");
		expect(defaultField.rows).to.equal(4);
		expect(defaultField.textContent).to.equal("a\nb");
	});
	it("should render an empty array field with no default value", () => {
		const defaultField = container.querySelector("div[data-id='properties-noDefault_array'] textarea");
		expect(defaultField.rows).to.equal(4);
		expect(defaultField.textContent).to.equal("");
	});
	it("should render field with default value", () => {
		const defaultField = container.querySelector("div[data-id='properties-default_undefined'] input");
		expect(defaultField.type).to.equal("text");
		expect(defaultField.value).to.equal("This is an undefined parameter");
	});
	it("should render string field with a parameter_ref default value", () => {
		const defaultField = container.querySelector("div[data-id='properties-default_parameterRef'] input");
		expect(defaultField.type).to.equal("text");
		expect(defaultField.value).to.equal("this is the control value");
	});
	it("should render an empty string field with no parameter_ref default value", () => {
		const defaultField = container.querySelector("div[data-id='properties-noDefault_parameterRef'] input");
		expect(defaultField.type).to.equal("text");
		expect(defaultField.value).to.equal("");
=======
		const { container } = wrapper;
		const defaultField = container.querySelector("div[data-id='properties-default_num'] input");
		expect(defaultField).to.exist;
		expect(Number(defaultField.getAttribute("value"))).to.equal(25);
	});
	it("should render 0 number field with no default value", () => {
		const { container } = wrapper;
		const defaultField = container.querySelector("div[data-id='properties-noDefault_num'] input");
		expect(defaultField).to.exist;
		expect(Number(defaultField.getAttribute("value"))).to.equal(0);
	});
	it("should render string field with default value", () => {
		const { container } = wrapper;
		const defaultField = container.querySelector("div[data-id='properties-default_text'] input");
		expect(defaultField).to.exist;
		expect(defaultField.getAttribute("value")).to.equal("This is a default text");
	});
	it("should render an empty string field with no default value", () => {
		const { container } = wrapper;
		const defaultField = container.querySelector("div[data-id='properties-noDefault_text'] input");
		expect(defaultField).to.exist;
		expect(defaultField.getAttribute("value")).to.equal("");
	});
	it("should render array field with default value", () => {
		const { container } = wrapper;
		const defaultField = container.querySelector("div[data-id='properties-default_array'] textarea");
		expect(defaultField).to.exist;
		expect(defaultField.textContent).to.equal("a\nb");
	});
	it("should render an empty array field with no default value", () => {
		const { container } = wrapper;
		const defaultField = container.querySelector("div[data-id='properties-noDefault_array'] textarea");
		expect(defaultField).to.exist;
		expect(defaultField.textContent).to.equal("");
	});
	it("should render field with default value", () => {
		const { container } = wrapper;
		const defaultField = container.querySelector("div[data-id='properties-default_undefined'] input");
		expect(defaultField).to.exist;
		expect(defaultField.getAttribute("value")).to.equal("This is an undefined parameter");
	});
	it("should render string field with a parameter_ref default value", () => {
		const { container } = wrapper;
		const defaultField = container.querySelector("div[data-id='properties-default_parameterRef'] input");
		expect(defaultField).to.exist;
		expect(defaultField.getAttribute("value")).to.equal("this is the control value");
	});
	it("should render an empty string field with no parameter_ref default value", () => {
		const { container } = wrapper;
		const defaultField = container.querySelector("div[data-id='properties-noDefault_parameterRef'] input");
		expect(defaultField).to.exist;
		expect(defaultField.getAttribute("value")).to.equal("");
>>>>>>> c0f54b2a
	});
});

// tables test cases
describe("add rows in tables with correct default values", () => {
<<<<<<< HEAD
=======

>>>>>>> c0f54b2a
	let wrapper;
	let renderedController;
	beforeEach(() => {
		const renderedObject = propertyUtilsRTL.flyoutEditorForm(defaultsParamDef);
		wrapper = renderedObject.wrapper;
		renderedController = renderedObject.controller;
	});
	afterEach(() => {
		cleanup();
	});

	it("should render datamodel table with new rows with correct default values", () => {
		const wideflyout = propertyUtilsRTL.openSummaryPanel(wrapper, "summary-panel");
		const tableRows = tableUtilsRTL.getTableRows(wideflyout);
		expect(tableRows).to.have.length(2);
<<<<<<< HEAD

=======
>>>>>>> c0f54b2a
		const row1Dropdown = tableRows[0].querySelector("div[data-id='properties-field_types_0_2'] select");
		expect(row1Dropdown.value).to.equal("integer");
		const row2Dropdown = tableRows[1].querySelector("div[data-id='properties-field_types_1_2'] select");
		expect(row2Dropdown.value).to.equal("string");
	});

	it("should render structure list editor table with new rows with correct default values", () => {
<<<<<<< HEAD
		const wideflyout = propertyUtils.openSummaryPanel(wrapper, "structureListEditorDefault-summary-panel");
		let tableRows = tableUtils.getTableRows(wideflyout);
		expect(tableRows).to.have.length(1);
		const row1Button = tableRows[0].querySelector("div[data-id='properties-structureListEditorDefault_0_2'] button");
		expect(row1Button.textContent).to.equal("Ascending");

		// add a row
		const addButton = wideflyout.querySelector("button.properties-add-fields-button");
		fireEvent.click(addButton);
		tableRows = tableUtils.getTableRows(wideflyout);
		expect(tableRows).to.have.length(2);
		const row2Button = tableRows[1].querySelector("div[data-id='properties-structureListEditorDefault_1_2'] button");
		expect(row2Button.textContent).to.equal("Ascending");

		// change the parameter_ref control value and then add a new row.
		renderedController.updatePropertyValue({ name: "sLE_DefaultSortOrder" }, "Descending");
		fireEvent.click(addButton);
		tableRows = tableUtils.getTableRows(wideflyout);
		expect(tableRows).to.have.length(3);
		const row3Button = tableRows[2].querySelector("div[data-id='properties-structureListEditorDefault_2_2'] button");
		expect(row3Button.textContent).to.equal("Descending");
	});

	it("should render column structure table with new rows with correct default values", () => {
		const wideflyout = propertyUtils.openSummaryPanel(wrapper, "structureTableDefault-summary-panel");
		let tableRows = tableUtils.getTableRows(wideflyout);
		expect(tableRows).to.have.length(0);

		// add a row
		let fieldPickerWrapper = tableUtils.openFieldPickerForEmptyTable(wrapper.container, "properties-structureTableDefault-default");
		tableUtils.fieldPicker(fieldPickerWrapper, ["Age"]);
		tableRows = tableUtils.getTableRows(wideflyout);
=======
		const wideflyout = propertyUtilsRTL.openSummaryPanel(wrapper, "structureListEditorDefault-summary-panel");
		let tableRows = tableUtilsRTL.getTableRows(wideflyout);
		expect(tableRows).to.have.length(1);
		expect(wideflyout.querySelector("div[data-id='properties-structureListEditorDefault_0_2'] button").textContent).to.equal("Ascending");

		// add a row
		const addButton = wideflyout.querySelectorAll("button.properties-add-fields-button");
		fireEvent.click(addButton[0]);
		tableRows = tableUtilsRTL.getTableRows(wideflyout);
		expect(tableRows).to.have.length(2);
		expect(wideflyout.querySelector("div[data-id='properties-structureListEditorDefault_1_2'] button").textContent).to.equal("Ascending");

		// change the parameter_ref control value and then add a new row.
		renderedController.updatePropertyValue({ name: "sLE_DefaultSortOrder" }, "Descending");
		fireEvent.click(addButton[0]);
		tableRows = tableUtilsRTL.getTableRows(wideflyout);
		expect(tableRows).to.have.length(3);
		expect(wideflyout.querySelector("div[data-id='properties-structureListEditorDefault_2_2'] button").textContent).to.equal("Descending");
	});

	it("should render column structure table with new rows with correct default values", () => {
		const wideflyout = propertyUtilsRTL.openSummaryPanel(wrapper, "structureTableDefault-summary-panel");
		let tableRows = tableUtilsRTL.getTableRows(wideflyout);
		expect(tableRows).to.have.length(0);

		// add a row
		const { container } = wrapper;
		let fieldPickerWrapper = tableUtilsRTL.openFieldPickerForEmptyTable(container, "properties-structureTableDefault-default");
		tableUtilsRTL.fieldPicker(fieldPickerWrapper, ["Age"]);
		tableRows = tableUtilsRTL.getTableRows(wideflyout);
>>>>>>> c0f54b2a
		expect(tableRows).to.have.length(1);
		const row1Button = tableRows[0].querySelector("div[data-id='properties-columnStructureTableDefault_0_1'] button");
		expect(row1Button.textContent).to.equal("Ascending");

		// added row is selected by default which shows table toolbar
		// Cancel row selections from table toolbar, so that "Add columns" button shows up in the header
<<<<<<< HEAD
		const tableToolbar = wrapper.container.querySelector("div.properties-table-toolbar");
=======
		const tableToolbar = container.querySelector("div.properties-table-toolbar");
>>>>>>> c0f54b2a
		const cancelButton = tableToolbar.querySelector("button.properties-action-cancel");
		fireEvent.click(cancelButton);

		// change the parameter_ref control value and then add a new row.
		renderedController.updatePropertyValue({ name: "CST_DefaultSortOrder" }, "Descending");
<<<<<<< HEAD
		fieldPickerWrapper = tableUtils.openFieldPicker(wrapper.container, "properties-structureTableDefault-default");
		tableUtils.fieldPicker(fieldPickerWrapper, ["Sex"]);
		tableRows = tableUtils.getTableRows(wideflyout);
=======
		fieldPickerWrapper = tableUtilsRTL.openFieldPicker(container, "properties-structureTableDefault-default");
		tableUtilsRTL.fieldPicker(fieldPickerWrapper, ["Sex"]);
		tableRows = tableUtilsRTL.getTableRows(wideflyout);
>>>>>>> c0f54b2a
		expect(tableRows).to.have.length(2);
		const row2Button = tableRows[1].querySelector("div[data-id='properties-columnStructureTableDefault_1_1'] button");
		expect(row2Button.textContent).to.equal("Descending");
	});

	it("should render column structure table where new rows have correct defaultRow", () => {
<<<<<<< HEAD
		const wideflyout = propertyUtils.openSummaryPanel(wrapper, "structureTableDefaultRow");
		let tableRows = tableUtils.getTableRows(wideflyout);
		expect(tableRows).to.have.length(2);

		// add a row
		const fieldPickerWrapper = tableUtils.openFieldPicker(wrapper.container, "properties-columnStructureTableDefaultRow");
		tableUtils.fieldPicker(fieldPickerWrapper, ["Sex"]);
		tableRows = tableUtils.getTableRows(wideflyout);
=======
		const wideflyout = propertyUtilsRTL.openSummaryPanel(wrapper, "structureTableDefaultRow");
		let tableRows = tableUtilsRTL.getTableRows(wideflyout);
		expect(tableRows).to.have.length(2);

		// add a row
		const { container } = wrapper;
		const fieldPickerWrapper = tableUtilsRTL.openFieldPicker(container, "properties-columnStructureTableDefaultRow");
		tableUtilsRTL.fieldPicker(fieldPickerWrapper, ["Sex"]);
		tableRows = tableUtilsRTL.getTableRows(wideflyout);

>>>>>>> c0f54b2a
		expect(tableRows).to.have.length(3);

		const expectedRows = [
			["Age", "Mean"],
			["Sex", "Min, Max"],
			["BP", "Mean, Min, Max"]
		];

		for (let idx = 0; idx < tableRows.length; idx++) {
<<<<<<< HEAD
			const tableCells = tableRows[idx].querySelectorAll(".properties-field-type");
			expect(tableCells[0].textContent).to.equal(expectedRows[idx][0]);
			expect(tableCells[1].textContent).to.equal(expectedRows[idx][1]);
=======
			const tableCell = tableRows[idx].querySelectorAll(".properties-field-type");
			expect(tableCell[0].textContent).to.equal(expectedRows[idx][0]);
			expect(tableCell[1].textContent).to.equal(expectedRows[idx][1]);
>>>>>>> c0f54b2a
		}
	});
});<|MERGE_RESOLUTION|>--- conflicted
+++ resolved
@@ -14,38 +14,26 @@
  * limitations under the License.
  */
 
-<<<<<<< HEAD
-import { fireEvent } from "@testing-library/react";
-import propertyUtils from "../_utils_/property-utilsRTL";
-import tableUtils from "../_utils_/table-utilsRTL";
-=======
 import { cleanup, fireEvent } from "@testing-library/react";
 import propertyUtilsRTL from "../_utils_/property-utilsRTL";
 import tableUtilsRTL from "../_utils_/table-utilsRTL";
->>>>>>> c0f54b2a
 import defaultsParamDef from "../test_resources/paramDefs/defaults_paramDef.json";
 import { expect } from "chai";
 
 // base test cases
 describe("default values renders correctly", () => {
 	let wrapper;
-<<<<<<< HEAD
 	let container;
-=======
->>>>>>> c0f54b2a
-	// var renderedController;
 	beforeEach(() => {
 		const renderedObject = propertyUtilsRTL.flyoutEditorForm(defaultsParamDef);
 		wrapper = renderedObject.wrapper;
 		container = wrapper.container;
-		// renderedController = renderedObject.controller;
 	});
 	afterEach(() => {
 		cleanup();
 	});
 
 	it("should render number field with default value", () => {
-<<<<<<< HEAD
 		const defaultField = container.querySelector("div[data-id='properties-default_num'] input");
 		expect(defaultField.type).to.equal("number");
 		expect(defaultField.value).to.equal("25");
@@ -89,69 +77,11 @@
 		const defaultField = container.querySelector("div[data-id='properties-noDefault_parameterRef'] input");
 		expect(defaultField.type).to.equal("text");
 		expect(defaultField.value).to.equal("");
-=======
-		const { container } = wrapper;
-		const defaultField = container.querySelector("div[data-id='properties-default_num'] input");
-		expect(defaultField).to.exist;
-		expect(Number(defaultField.getAttribute("value"))).to.equal(25);
-	});
-	it("should render 0 number field with no default value", () => {
-		const { container } = wrapper;
-		const defaultField = container.querySelector("div[data-id='properties-noDefault_num'] input");
-		expect(defaultField).to.exist;
-		expect(Number(defaultField.getAttribute("value"))).to.equal(0);
-	});
-	it("should render string field with default value", () => {
-		const { container } = wrapper;
-		const defaultField = container.querySelector("div[data-id='properties-default_text'] input");
-		expect(defaultField).to.exist;
-		expect(defaultField.getAttribute("value")).to.equal("This is a default text");
-	});
-	it("should render an empty string field with no default value", () => {
-		const { container } = wrapper;
-		const defaultField = container.querySelector("div[data-id='properties-noDefault_text'] input");
-		expect(defaultField).to.exist;
-		expect(defaultField.getAttribute("value")).to.equal("");
-	});
-	it("should render array field with default value", () => {
-		const { container } = wrapper;
-		const defaultField = container.querySelector("div[data-id='properties-default_array'] textarea");
-		expect(defaultField).to.exist;
-		expect(defaultField.textContent).to.equal("a\nb");
-	});
-	it("should render an empty array field with no default value", () => {
-		const { container } = wrapper;
-		const defaultField = container.querySelector("div[data-id='properties-noDefault_array'] textarea");
-		expect(defaultField).to.exist;
-		expect(defaultField.textContent).to.equal("");
-	});
-	it("should render field with default value", () => {
-		const { container } = wrapper;
-		const defaultField = container.querySelector("div[data-id='properties-default_undefined'] input");
-		expect(defaultField).to.exist;
-		expect(defaultField.getAttribute("value")).to.equal("This is an undefined parameter");
-	});
-	it("should render string field with a parameter_ref default value", () => {
-		const { container } = wrapper;
-		const defaultField = container.querySelector("div[data-id='properties-default_parameterRef'] input");
-		expect(defaultField).to.exist;
-		expect(defaultField.getAttribute("value")).to.equal("this is the control value");
-	});
-	it("should render an empty string field with no parameter_ref default value", () => {
-		const { container } = wrapper;
-		const defaultField = container.querySelector("div[data-id='properties-noDefault_parameterRef'] input");
-		expect(defaultField).to.exist;
-		expect(defaultField.getAttribute("value")).to.equal("");
->>>>>>> c0f54b2a
 	});
 });
 
 // tables test cases
 describe("add rows in tables with correct default values", () => {
-<<<<<<< HEAD
-=======
-
->>>>>>> c0f54b2a
 	let wrapper;
 	let renderedController;
 	beforeEach(() => {
@@ -167,10 +97,6 @@
 		const wideflyout = propertyUtilsRTL.openSummaryPanel(wrapper, "summary-panel");
 		const tableRows = tableUtilsRTL.getTableRows(wideflyout);
 		expect(tableRows).to.have.length(2);
-<<<<<<< HEAD
-
-=======
->>>>>>> c0f54b2a
 		const row1Dropdown = tableRows[0].querySelector("div[data-id='properties-field_types_0_2'] select");
 		expect(row1Dropdown.value).to.equal("integer");
 		const row2Dropdown = tableRows[1].querySelector("div[data-id='properties-field_types_1_2'] select");
@@ -178,9 +104,8 @@
 	});
 
 	it("should render structure list editor table with new rows with correct default values", () => {
-<<<<<<< HEAD
-		const wideflyout = propertyUtils.openSummaryPanel(wrapper, "structureListEditorDefault-summary-panel");
-		let tableRows = tableUtils.getTableRows(wideflyout);
+		const wideflyout = propertyUtilsRTL.openSummaryPanel(wrapper, "structureListEditorDefault-summary-panel");
+		let tableRows = tableUtilsRTL.getTableRows(wideflyout);
 		expect(tableRows).to.have.length(1);
 		const row1Button = tableRows[0].querySelector("div[data-id='properties-structureListEditorDefault_0_2'] button");
 		expect(row1Button.textContent).to.equal("Ascending");
@@ -188,7 +113,7 @@
 		// add a row
 		const addButton = wideflyout.querySelector("button.properties-add-fields-button");
 		fireEvent.click(addButton);
-		tableRows = tableUtils.getTableRows(wideflyout);
+		tableRows = tableUtilsRTL.getTableRows(wideflyout);
 		expect(tableRows).to.have.length(2);
 		const row2Button = tableRows[1].querySelector("div[data-id='properties-structureListEditorDefault_1_2'] button");
 		expect(row2Button.textContent).to.equal("Ascending");
@@ -196,40 +121,10 @@
 		// change the parameter_ref control value and then add a new row.
 		renderedController.updatePropertyValue({ name: "sLE_DefaultSortOrder" }, "Descending");
 		fireEvent.click(addButton);
-		tableRows = tableUtils.getTableRows(wideflyout);
+		tableRows = tableUtilsRTL.getTableRows(wideflyout);
 		expect(tableRows).to.have.length(3);
 		const row3Button = tableRows[2].querySelector("div[data-id='properties-structureListEditorDefault_2_2'] button");
 		expect(row3Button.textContent).to.equal("Descending");
-	});
-
-	it("should render column structure table with new rows with correct default values", () => {
-		const wideflyout = propertyUtils.openSummaryPanel(wrapper, "structureTableDefault-summary-panel");
-		let tableRows = tableUtils.getTableRows(wideflyout);
-		expect(tableRows).to.have.length(0);
-
-		// add a row
-		let fieldPickerWrapper = tableUtils.openFieldPickerForEmptyTable(wrapper.container, "properties-structureTableDefault-default");
-		tableUtils.fieldPicker(fieldPickerWrapper, ["Age"]);
-		tableRows = tableUtils.getTableRows(wideflyout);
-=======
-		const wideflyout = propertyUtilsRTL.openSummaryPanel(wrapper, "structureListEditorDefault-summary-panel");
-		let tableRows = tableUtilsRTL.getTableRows(wideflyout);
-		expect(tableRows).to.have.length(1);
-		expect(wideflyout.querySelector("div[data-id='properties-structureListEditorDefault_0_2'] button").textContent).to.equal("Ascending");
-
-		// add a row
-		const addButton = wideflyout.querySelectorAll("button.properties-add-fields-button");
-		fireEvent.click(addButton[0]);
-		tableRows = tableUtilsRTL.getTableRows(wideflyout);
-		expect(tableRows).to.have.length(2);
-		expect(wideflyout.querySelector("div[data-id='properties-structureListEditorDefault_1_2'] button").textContent).to.equal("Ascending");
-
-		// change the parameter_ref control value and then add a new row.
-		renderedController.updatePropertyValue({ name: "sLE_DefaultSortOrder" }, "Descending");
-		fireEvent.click(addButton[0]);
-		tableRows = tableUtilsRTL.getTableRows(wideflyout);
-		expect(tableRows).to.have.length(3);
-		expect(wideflyout.querySelector("div[data-id='properties-structureListEditorDefault_2_2'] button").textContent).to.equal("Descending");
 	});
 
 	it("should render column structure table with new rows with correct default values", () => {
@@ -238,63 +133,38 @@
 		expect(tableRows).to.have.length(0);
 
 		// add a row
-		const { container } = wrapper;
-		let fieldPickerWrapper = tableUtilsRTL.openFieldPickerForEmptyTable(container, "properties-structureTableDefault-default");
+		let fieldPickerWrapper = tableUtilsRTL.openFieldPickerForEmptyTable(wrapper.container, "properties-structureTableDefault-default");
 		tableUtilsRTL.fieldPicker(fieldPickerWrapper, ["Age"]);
 		tableRows = tableUtilsRTL.getTableRows(wideflyout);
->>>>>>> c0f54b2a
 		expect(tableRows).to.have.length(1);
 		const row1Button = tableRows[0].querySelector("div[data-id='properties-columnStructureTableDefault_0_1'] button");
 		expect(row1Button.textContent).to.equal("Ascending");
 
 		// added row is selected by default which shows table toolbar
 		// Cancel row selections from table toolbar, so that "Add columns" button shows up in the header
-<<<<<<< HEAD
 		const tableToolbar = wrapper.container.querySelector("div.properties-table-toolbar");
-=======
-		const tableToolbar = container.querySelector("div.properties-table-toolbar");
->>>>>>> c0f54b2a
 		const cancelButton = tableToolbar.querySelector("button.properties-action-cancel");
 		fireEvent.click(cancelButton);
 
 		// change the parameter_ref control value and then add a new row.
 		renderedController.updatePropertyValue({ name: "CST_DefaultSortOrder" }, "Descending");
-<<<<<<< HEAD
-		fieldPickerWrapper = tableUtils.openFieldPicker(wrapper.container, "properties-structureTableDefault-default");
-		tableUtils.fieldPicker(fieldPickerWrapper, ["Sex"]);
-		tableRows = tableUtils.getTableRows(wideflyout);
-=======
-		fieldPickerWrapper = tableUtilsRTL.openFieldPicker(container, "properties-structureTableDefault-default");
+		fieldPickerWrapper = tableUtilsRTL.openFieldPicker(wrapper.container, "properties-structureTableDefault-default");
 		tableUtilsRTL.fieldPicker(fieldPickerWrapper, ["Sex"]);
 		tableRows = tableUtilsRTL.getTableRows(wideflyout);
->>>>>>> c0f54b2a
 		expect(tableRows).to.have.length(2);
 		const row2Button = tableRows[1].querySelector("div[data-id='properties-columnStructureTableDefault_1_1'] button");
 		expect(row2Button.textContent).to.equal("Descending");
 	});
 
 	it("should render column structure table where new rows have correct defaultRow", () => {
-<<<<<<< HEAD
-		const wideflyout = propertyUtils.openSummaryPanel(wrapper, "structureTableDefaultRow");
-		let tableRows = tableUtils.getTableRows(wideflyout);
-		expect(tableRows).to.have.length(2);
-
-		// add a row
-		const fieldPickerWrapper = tableUtils.openFieldPicker(wrapper.container, "properties-columnStructureTableDefaultRow");
-		tableUtils.fieldPicker(fieldPickerWrapper, ["Sex"]);
-		tableRows = tableUtils.getTableRows(wideflyout);
-=======
 		const wideflyout = propertyUtilsRTL.openSummaryPanel(wrapper, "structureTableDefaultRow");
 		let tableRows = tableUtilsRTL.getTableRows(wideflyout);
 		expect(tableRows).to.have.length(2);
 
 		// add a row
-		const { container } = wrapper;
-		const fieldPickerWrapper = tableUtilsRTL.openFieldPicker(container, "properties-columnStructureTableDefaultRow");
+		const fieldPickerWrapper = tableUtilsRTL.openFieldPicker(wrapper.container, "properties-columnStructureTableDefaultRow");
 		tableUtilsRTL.fieldPicker(fieldPickerWrapper, ["Sex"]);
 		tableRows = tableUtilsRTL.getTableRows(wideflyout);
-
->>>>>>> c0f54b2a
 		expect(tableRows).to.have.length(3);
 
 		const expectedRows = [
@@ -304,15 +174,9 @@
 		];
 
 		for (let idx = 0; idx < tableRows.length; idx++) {
-<<<<<<< HEAD
 			const tableCells = tableRows[idx].querySelectorAll(".properties-field-type");
 			expect(tableCells[0].textContent).to.equal(expectedRows[idx][0]);
 			expect(tableCells[1].textContent).to.equal(expectedRows[idx][1]);
-=======
-			const tableCell = tableRows[idx].querySelectorAll(".properties-field-type");
-			expect(tableCell[0].textContent).to.equal(expectedRows[idx][0]);
-			expect(tableCell[1].textContent).to.equal(expectedRows[idx][1]);
->>>>>>> c0f54b2a
 		}
 	});
 });