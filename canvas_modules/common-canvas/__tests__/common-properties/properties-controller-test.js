--- conflicted
+++ resolved
@@ -1595,7 +1595,6 @@
 	});
 });
 
-<<<<<<< HEAD
 describe("Properties Controller getRequiredDefinitionIds", () => {
 	beforeEach(() => {
 		reset();
@@ -1761,7 +1760,9 @@
 			}
 		};
 		expect(actualRequiredErrors2).to.eql(expectedRequiredErrors2);
-=======
+	});
+});
+
 describe("Properties Controller addRemoveRows", () => {
 	beforeEach(() => {
 		reset();
@@ -1842,6 +1843,5 @@
 
 		controller.setAddRemoveRows(propertyId, true);
 		expect(controller.getAddRemoveRows(propertyId)).to.be.true;
->>>>>>> 3e4902f2
 	});
 });