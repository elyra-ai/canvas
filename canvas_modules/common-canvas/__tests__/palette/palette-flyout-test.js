/*
 * Copyright 2017-2023 Elyra Authors
 *
 * Licensed under the Apache License, Version 2.0 (the "License");
 * you may not use this file except in compliance with the License.
 * You may obtain a copy of the License at
 *
 * http://www.apache.org/licenses/LICENSE-2.0
 *
 * Unless required by applicable law or agreed to in writing, software
 * distributed under the License is distributed on an "AS IS" BASIS,
 * WITHOUT WARRANTIES OR CONDITIONS OF ANY KIND, either express or implied.
 * See the License for the specific language governing permissions and
 * limitations under the License.
 */
import React from "react";
import { fireEvent, act, waitFor, screen } from "@testing-library/react";
import { mountWithIntl } from "../_utils_/intl-utils";
import PaletteFlyout from "../../src/palette/palette-flyout.jsx";
import PaletteFlyoutContent from "../../src/palette/palette-flyout-content.jsx";
import PaletteFlyoutContentCategory from "../../src/palette/palette-flyout-content-category.jsx";
import PaletteFlyoutContentFilteredList from "../../src/palette/palette-flyout-content-filtered-list.jsx";
import PaletteFlyoutContentList from "../../src/palette/palette-content-list.jsx";
import PaletteContentListItem from "../../src/palette/palette-content-list-item.jsx";
import CanvasController from "../../src/common-canvas/canvas-controller";

import imageTestPalette from "../test_resources/palettes/image-test-palette.json";
import testPalette2 from "../test_resources/palettes/test-palette2.json";
import testPalette3NoDesc from "../test_resources/palettes/test-palette3-no-desc.json";
import paletteMissingFields from "../test_resources/palettes/test-missing-fields.json";


// This describe() function needs to be positioned above the other describe()
// function in this file otherwise the test within it fails. I wasn't able to
// find out why that happens. It seems like the tests in one describe
// should not have affect tests in another describe but somehow they do in this
// case. Anyway, positioning them in this way seems to work OK.
describe("Palette search renders correctly", () => {

	beforeEach(() => {
		jest.useFakeTimers("modern");
	});

	it("should filter nodes based on search text", async() => {

		const { container } = createMountedPalette();

		// Simulate click on search input to open palette with search bar
		const searchInput = container.querySelector("div.palette-flyout-search-container");
		fireEvent.click(searchInput);

		await simulateSearchEntry(searchInput, "data");
		await waitFor(() => {
			expect(container.getElementsByClassName("palette-list-item search-result")).toHaveLength(4);
			expect(container.getElementsByClassName("palette-scroll")).toHaveLength(1);
		});

		await simulateSearchEntry(searchInput, "var");
		await waitFor(() => {
			expect(container.getElementsByClassName("palette-list-item search-result")).toHaveLength(1);
			expect(container.getElementsByClassName("palette-scroll")).toHaveLength(1);
		});

		await simulateSearchEntry(searchInput, "data import");
		await waitFor(() => {
			expect(container.getElementsByClassName("palette-list-item search-result")).toHaveLength(4);
			expect(container.getElementsByClassName("palette-scroll")).toHaveLength(1);
		});

		await simulateSearchEntry(searchInput, "d");
		await waitFor(() => {
			expect(container.getElementsByClassName("palette-list-item search-result")).toHaveLength(5);
			expect(container.getElementsByClassName("palette-scroll")).toHaveLength(1);
		});

		await simulateSearchEntry(searchInput, "import data");
		await waitFor(() => {
			expect(container.getElementsByClassName("palette-list-item search-result")).toHaveLength(4);
			expect(container.getElementsByClassName("palette-scroll")).toHaveLength(1);
		});

		await simulateSearchEntry(searchInput, "xxxxx");
		await waitFor(() => {
			expect(container.getElementsByClassName("palette-list-item search-result")).toHaveLength(0);
			expect(container.getElementsByClassName("palette-no-results-title")).toHaveLength(1);
		});
	});

	it("should filter nodes based on search text when fields are missing", async() => {

		const { container } = createMountedPalette({ palette: paletteMissingFields, showPalette: true });

		// Simulate click on search input to open palette with search bar
		const searchInput = container.querySelector("div.palette-flyout-search-container");
		fireEvent.click(searchInput);

		await simulateSearchEntry(searchInput, "t");
		await waitFor(() => {
			expect(container.getElementsByClassName("palette-list-item search-result")).toHaveLength(1);
		});

		await simulateSearchEntry(searchInput, "test");

		await simulateSearchEntry(searchInput, "xxxxx");
		await waitFor(() => {
			expect(container.getElementsByClassName("palette-list-item search-result")).toHaveLength(0);
			expect(container.getElementsByClassName("palette-no-results-title")).toHaveLength(1);
		});

	});

	it("should filter nodes based on search text when no node descriptions are present", async() => {
		const config = {
			showPalette: true,
			palette: testPalette3NoDesc
		};
		const { container, getByTestId, getAllByTestId } = createMountedPalette(config);

		// Simulate click on search input to open palette with search bar
		const searchInput = container.querySelector("div.palette-flyout-search-container");
		fireEvent.click(searchInput);

		// Simulate search entry
		fireEvent.change(searchInput.querySelector("input"), { target: { value: "a" } });

		// Wait for re-rendering or update of the component
		const exp = ["ImportVar. File", "OutputsTable", "OutputsData Audit"];
		await waitFor(() => {
			const contentListItems = container.getElementsByClassName("palette-list-item search-result");
			expect(contentListItems).toHaveLength(3);

			exp.forEach((item, idx) => {
				expect(contentListItems[idx].textContent).toContain(item);
			});
		});

		// Simulate new search entry
		fireEvent.change(searchInput.querySelector("input"), { target: { value: "ta" } });

		await waitFor(() => {
			const contentListItems2 = container.getElementsByClassName("palette-list-item search-result");
			expect(contentListItems2).toHaveLength(2);

			// Asserting the text content of the filtered search result
			const exp2 = ["OutputsTable", "OutputsData Audit"];

			exp2.forEach((item, idx) => {
				expect(contentListItems2[idx].textContent).toContain(item);
			});
		});
	});
});

async function simulateSearchEntry(searchInput, searchString) {
	const input = searchInput.querySelector("input");
	fireEvent.change(input, { target: { value: searchString } });
}

describe("Palette renders correctly", () => {

	it("should use a `.palette-flyout-div` CSS class", () => {
		const { container } = createMountedPalette();
		expect(container.getElementsByClassName("palette-flyout-div")).toHaveLength(1);
	});

	// it("should render 1 <PaletteFlyoutContent/> component", () => {
	// 	const flyoutPalette = createMountedPalette();
	// 	expect(flyoutPalette.find(PaletteFlyoutContent)).to.have.length(1);
	// });

	// it("should render 1 <PaletteFlyoutContent/> component", () => {
	// 	const flyoutPalette = createMountedPalette();
	// 	expect(flyoutPalette.find(PaletteFlyoutContent)).to.have.length(1);
	// });

	// it("should render 2 <PaletteFlyoutContentCategory/> component", () => {
	// 	const flyoutPaletteContent = createMountedPalette().find(PaletteFlyoutContent);
	// 	expect(flyoutPaletteContent.find(PaletteFlyoutContentCategory)).to.have.length(2);
	// });

	it("should leave currently opened category open when a new category is opened", () => {
		const canvasController = new CanvasController();
		const { getByText, container, rerender} = createMountedPalette({ canvasController });

		const importCat = getByText("Import");
		fireEvent.click(importCat);
		rerender(<PaletteFlyout paletteJSON={canvasController.getPaletteData()} 
					showPalette={true}
					canvasController={canvasController} />);

		expect(container.querySelectorAll(".palette-content-list")).toHaveLength(1);
		expect(container.querySelectorAll(".palette-list-item-icon-and-text")).toHaveLength(3);

		const counts = getOpenCategories(container);
		expect(counts).toHaveLength(1);


		const outputsCat = findCategoryElement(container, "output");
		fireEvent.click(outputsCat);
		// wrapper.setProps({ paletteJSON: canvasController.getPaletteData() });

		// expect(wrapper.find(PaletteFlyoutContentList)).to.have.length(2);
		// expect(wrapper.find(PaletteContentListItem)).to.have.length(5);

		// const counts2 = getOpenCategories(wrapper);
		// expect(counts2).to.have.length(2);
	});

	// it("should close a category when two categories are currently open", () => {
	// 	const canvasController = new CanvasController();
	// 	const wrapper = createMountedPalette({ canvasController });

	// 	const importCat = findCategoryElement(wrapper, "Import");
	// 	importCat.simulate("click");
	// 	wrapper.setProps({ paletteJSON: canvasController.getPaletteData() });

	// 	const outputsCat = findCategoryElement(wrapper, "Outputs");
	// 	outputsCat.simulate("click");
	// 	wrapper.setProps({ paletteJSON: canvasController.getPaletteData() });

	// 	expect(wrapper.find(PaletteFlyoutContentList)).to.have.length(2);
	// 	expect(wrapper.find(PaletteContentListItem)).to.have.length(5);
	// 	const counts = getOpenCategories(wrapper);
	// 	expect(counts).to.have.length(2);

	// 	// We now click the Import category again to close it
	// 	const importCat2 = findCategoryElement(wrapper, "Import");
	// 	importCat2.simulate("click");
	// 	wrapper.setProps({ paletteJSON: canvasController.getPaletteData() });

	// 	// When the Import category is closed and the Outputs category is opened
	// 	// we should have 1 palette flyout content list object because
	// 	// content lists are removed when a category is closed.
	// 	expect(wrapper.find(PaletteFlyoutContentList)).to.have.length(1);
	// 	expect(wrapper.find(PaletteContentListItem)).to.have.length(2);

	// 	const counts2 = getOpenCategories(wrapper);
	// 	expect(counts2).to.have.length(1);

	// });

	// it("should open/close all categories when calling openAllPaletteCategories/closeAllPaletteCategories", () => {
	// 	const canvasController = new CanvasController();
	// 	const wrapper = createMountedPalette({ canvasController });

	// 	canvasController.openAllPaletteCategories();
	// 	wrapper.setProps({ paletteJSON: canvasController.getPaletteData() });

	// 	expect(wrapper.find(PaletteFlyoutContentList)).to.have.length(2);
	// 	expect(wrapper.find(PaletteContentListItem)).to.have.length(5);
	// 	const counts = getOpenCategories(wrapper);
	// 	expect(counts).to.have.length(2);

	// 	canvasController.closeAllPaletteCategories();
	// 	wrapper.setProps({ paletteJSON: canvasController.getPaletteData() });

	// 	expect(wrapper.find(PaletteFlyoutContentList)).to.have.length(0);
	// 	expect(wrapper.find(PaletteContentListItem)).to.have.length(0);
	// 	const counts2 = getOpenCategories(wrapper);
	// 	expect(counts2).to.have.length(0);

	// });

	// // WARNING: The data-id attribute is used by host application "walk-me"
	// // tours to identify palette elements. Therefore, the attribute name
	// // MUST NOT be removed or renamed.
	// it("Palette flyout categories should have data-id attribute", () => {
	// 	const flyoutPaletteContent = createMountedPalette().find(PaletteFlyoutContent);
	// 	const flyoutPaletteCategories = flyoutPaletteContent.find(".palette-flyout-category");
	// 	flyoutPaletteCategories.forEach((category, idx) => {
	// 		expect(category.props()).to.have.property("data-id", testPalette2.categories[idx].id);
	// 	});
	// });

	// // WARNING: The data-id attribute is used by host application "walk-me"
	// // tours to identify palette elements. Therefore, the attribute name
	// // MUST NOT be removed or renamed.
	// it("Palette flyout nodes should have data-id attribute", () => {
	// 	const wrapper = createMountedPalette();
	// 	const importCat = findCategoryElement(wrapper, "Import");
	// 	importCat.simulate("click");
	// 	const outputsCat = findCategoryElement(wrapper, "Outputs");
	// 	outputsCat.simulate("click");
	// 	const ops = [];
	// 	testPalette2.categories.forEach((category) => category.node_types.forEach((node) => ops.push(node.op)));
	// 	const flyoutPaletteNodes = wrapper.find(".palette-list-item");
	// 	flyoutPaletteNodes.forEach((node, idx) => {
	// 		expect(node.props()).to.have.property("data-id", ops[idx]);
	// 	});
	// });

	// it("should show wide palette", () => {
	// 	const palette = createMountedPalette().find(".palette-flyout-div-open");
	// 	expect(palette).to.have.length(1);
	// });

	// it("palette should be hidden", () => {
	// 	const config = {
	// 		showNarrowPalette: false,
	// 		showPalette: false
	// 	};
	// 	const palette = createMountedPalette(config).find(".palette-flyout-div-closed");
	// 	expect(palette).to.have.length(1);
	// });

	// it("open palette should show correct values for category and node with and without an image", () => {
	// 	const canvasController = new CanvasController();
	// 	const config = {
	// 		showPalette: true,
	// 		palette: imageTestPalette,
	// 		canvasController
	// 	};
	// 	const wrapper = createMountedPalette(config);
	// 	const categories = wrapper.find(PaletteFlyoutContentCategory);
	// 	expect(categories).to.have.length(2);

	// 	const category = findCategoryElement(wrapper, "Category1");
	// 	category.simulate("click");
	// 	wrapper.setProps({ paletteJSON: canvasController.getPaletteData() });

	// 	expect(wrapper.find(PaletteContentListItem)).to.have.length(2);
	// });

	// it("narrow palette should show correct values for category and node with and without an image", () => {
	// 	const canvasController = new CanvasController();
	// 	const config = {
	// 		showPalette: false,
	// 		palette: imageTestPalette,
	// 		canvasController
	// 	};
	// 	const wrapper = createMountedPalette(config);

	// 	// 2 categories should be rendered
	// 	const categories = wrapper.find(PaletteFlyoutContentCategory);
	// 	expect(categories).to.have.length(2);

	// 	// Category1 should show `Cat` when no image provided
	// 	const category = findCategoryElement(wrapper, "Category1");
	// 	expect(category.find("span").text()).to.equal("Cat");
	// 	category.simulate("click");
	// 	wrapper.setProps({ paletteJSON: canvasController.getPaletteData() });

	// 	expect(wrapper.find(PaletteContentListItem)).to.have.length(2);

	// 	// Category2 should show image when provided
	// 	const category2 = findCategoryElement(wrapper, "Category2");
	// 	expect(category2.find("img")).to.have.length(1);
	// });
});

function createMountedPalette(config) {
	const canvasController = (config && config.canvasController) ? config.canvasController : new CanvasController();
	const showPalette = (config && typeof config.showPalette === "boolean") ? config.showPalette : true;
	const palette = (config && config.palette) ? config.palette : testPalette2;

	canvasController.setPipelineFlowPalette(palette);

	const wrapper = mountWithIntl(
		<PaletteFlyout
			paletteJSON={palette}
			showPalette={showPalette}
			canvasController={canvasController}
			isEditingEnabled
			enableNarrowPalette
		/>
	);
	return wrapper;
}

function findCategoryElement(flyoutPaletteContent, categoryName) {
	var categories = flyoutPaletteContent.getElementsByClassName("palette-flyout-category");
	for (const item of categories) {
		if ( item.getAttribute('data-id') === categoryName) {
			return item;
		}
	}
	return null;
}

function getOpenCategories(wrapper) {
<<<<<<< HEAD
	const categoryList2 = wrapper.querySelector("div.palette-flyout-categories");
	return categoryList2.querySelectorAll(".bx--accordion__item--active");
=======
	const categoryList2 = wrapper.find("div.palette-flyout-categories");
	return categoryList2.find(".cds--accordion__item--active");
>>>>>>> db677b1a
}<|MERGE_RESOLUTION|>--- conflicted
+++ resolved
@@ -114,7 +114,7 @@
 			showPalette: true,
 			palette: testPalette3NoDesc
 		};
-		const { container, getByTestId, getAllByTestId } = createMountedPalette(config);
+		const { container } = createMountedPalette(config);
 
 		// Simulate click on search input to open palette with search bar
 		const searchInput = container.querySelector("div.palette-flyout-search-container");
@@ -180,13 +180,14 @@
 
 	it("should leave currently opened category open when a new category is opened", () => {
 		const canvasController = new CanvasController();
-		const { getByText, container, rerender} = createMountedPalette({ canvasController });
+		const { getByText, container, rerender } = createMountedPalette({ canvasController });
 
 		const importCat = getByText("Import");
 		fireEvent.click(importCat);
-		rerender(<PaletteFlyout paletteJSON={canvasController.getPaletteData()} 
-					showPalette={true}
-					canvasController={canvasController} />);
+		rerender(<PaletteFlyout paletteJSON={canvasController.getPaletteData()}
+			showPalette
+			canvasController={canvasController}
+		/>);
 
 		expect(container.querySelectorAll(".palette-content-list")).toHaveLength(1);
 		expect(container.querySelectorAll(".palette-list-item-icon-and-text")).toHaveLength(3);
@@ -370,7 +371,7 @@
 function findCategoryElement(flyoutPaletteContent, categoryName) {
 	var categories = flyoutPaletteContent.getElementsByClassName("palette-flyout-category");
 	for (const item of categories) {
-		if ( item.getAttribute('data-id') === categoryName) {
+		if (item.getAttribute("data-id") === categoryName) {
 			return item;
 		}
 	}
@@ -378,11 +379,8 @@
 }
 
 function getOpenCategories(wrapper) {
-<<<<<<< HEAD
-	const categoryList2 = wrapper.querySelector("div.palette-flyout-categories");
-	return categoryList2.querySelectorAll(".bx--accordion__item--active");
-=======
+	// const categoryList2 = wrapper.querySelector("div.palette-flyout-categories");
+	// return categoryList2.querySelectorAll(".bx--accordion__item--active");
 	const categoryList2 = wrapper.find("div.palette-flyout-categories");
 	return categoryList2.find(".cds--accordion__item--active");
->>>>>>> db677b1a
 }