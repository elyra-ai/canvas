/*
 * Copyright 2017-2023 Elyra Authors
 *
 * Licensed under the Apache License, Version 2.0 (the "License");
 * you may not use this file except in compliance with the License.
 * You may obtain a copy of the License at
 *
 * http://www.apache.org/licenses/LICENSE-2.0
 *
 * Unless required by applicable law or agreed to in writing, software
 * distributed under the License is distributed on an "AS IS" BASIS,
 * WITHOUT WARRANTIES OR CONDITIONS OF ANY KIND, either express or implied.
 * See the License for the specific language governing permissions and
 * limitations under the License.
 */

import React from "react";
import PropTypes from "prop-types";
import { connect } from "react-redux";
import { injectIntl } from "react-intl";
import Icon from "./../icons/icon.jsx";
import { Button } from "@carbon/react";
import { Close } from "@carbon/react/icons";
import Logger from "../logging/canvas-logger.js";
import { DEFAULT_NOTIFICATION_HEADER } from "./../common-canvas/constants/canvas-constants.js";
import defaultMessages from "../../locales/notification-panel/locales/en.json";

const TAB_KEY = 9;
const RETURN_KEY = 13;
const SPACE_KEY = 32;

class NotificationPanel extends React.Component {
	static getDerivedStateFromProps(nextProps, prevState) {
		if (nextProps.messages !== prevState.messages) {
			return ({ messages: nextProps.messages });
		}
		return ({});
	}

	constructor(props) {
		super(props);
		this.state = {};

		this.logger = new Logger("NotificationPanel");
		this.keyDownOnPanel = this.keyDownOnPanel.bind(this);
	}

	componentDidMount() {
		this.setFocusOnFirstItem();
	}

	setFocusOnFirstItem() {
		if (this.allRefs.length > 0) {
			this.allRefs[0].focus();
		}
	}

	getNotifications() {
		const notifications = [];
		if (!this.props.messages) {
			return notifications;
		}
		for (let index = 0; index < this.props.messages.length; index++) {
			const message = this.props.messages[index];
			const className = message.callback ? " clickable " : "";
			const iconType = message.type;
			const type = (<div className="notification-message-type">
				<Icon type={iconType} className={`notification-message-icon-${iconType}`} />
			</div>);

			const title = message.title
				? (<div className="notification-message-title">
					{message.title}
				</div>)
				: null;

			const subtitle = message.subtitle
				? (<div className = "notification-message-subtitle">
					{message.subtitle}
					<hr />
				</div>)
				: null;

			const closeMessage = message.closeMessage
				? (
					<div tabIndex={0} ref={(ref) => (!ref || this.allRefs.push(ref))}
						className = "notification-message-close"
						onClick={this.clickOnCloseButton.bind(this, message)}
						onKeyDown={this.keyDownOnCloseButton.bind(this, message)}
					>
						{message.closeMessage}
					</div>)
				: null;

			const timestamp = message.timestamp
				? (<div className="notification-message-timestamp">
					<div className="notification-message-timestamp-icon">
						<Icon type="time" />
					</div>
					<div className="notification-message-string">
						{message.timestamp}
					</div>
				</div>)
				: null;

			notifications.push(<div className="notifications-button-container" key={index + "-" + message.id} >
				<div
					className={"notifications " + className + message.type}
					onClick={this.notificationCallback.bind(this, message.id, message.callback)}
					tabIndex={0}
					ref={(ref) => (!ref || this.allRefs.push(ref))}
				>
					{type}
					<div className="notification-message-details">
						{title}
						{subtitle}
						<div className="notification-message-content">
							{message.content}
						</div>
						{timestamp}
						{closeMessage}
					</div>
				</div>
			</div>);
		}

		return notifications;
	}

	notificationCallback(id, messageCallback) {
		if (messageCallback) {
			messageCallback(id);
		}
	}

	clickOnCloseButton(message) {
		this.deleteNotification(message.id);
	}

	keyDownOnCloseButton(message, evt) {
		if (evt.keyCode === SPACE_KEY || evt.keyCode === RETURN_KEY) {
			this.deleteNotification(message.id);
		}
	}

	deleteNotification(id) {
		this.props.subPanelData.canvasController.deleteNotificationMessages(id);
	}

	clearNotificationMessages() {
		this.props.subPanelData.canvasController.clearNotificationMessages();
		this.setFocusOnFirstItem();

		if (typeof this.props.notificationConfig.clearAllCallback === "function") {
			this.props.notificationConfig.clearAllCallback();
		}
	}

	keyDownOnPanel(evt) {
		if (evt.keyCode === TAB_KEY && !evt.shiftKey) {
			const lastElement = this.allRefs[this.allRefs.length - 1];
			if (evt.target === lastElement) {
				evt.stopPropagation();
				evt.preventDefault();
				this.allRefs[0].focus();
			}
		} else if (evt.keyCode === TAB_KEY && evt.shiftKey) {
			const lastElement = this.allRefs[this.allRefs.length - 1];
			if (evt.target === this.allRefs[0]) {
				evt.stopPropagation();
				evt.preventDefault();
				lastElement.focus();
			}
		}
	}

	render() {
		this.logger.log("render");
		this.allRefs = [];

		if (!this.props.notificationConfig) {
			return null;
		}

		const headerText = this.props.notificationConfig && this.props.notificationConfig.notificationHeader
			? this.props.notificationConfig.notificationHeader
			: DEFAULT_NOTIFICATION_HEADER;

		const notificationHeader = (<div className="notification-panel-header">{headerText}</div>);

		const notificationSubtitle = this.props.notificationConfig && this.props.notificationConfig.notificationSubtitle
			? (<div className="notification-panel-subtitle">
				{this.props.notificationConfig.notificationSubtitle}
			</div>)
			: null;

		const closeButton = (
			<div className="notification-panel-close-button">
				<Button
					ref={(ref) => (!ref || this.allRefs.push(ref))}
					size="sm"
					kind="ghost"
					renderIcon={Close16}
					hasIconOnly
					iconDescription={this.props.intl.formatMessage({
						id: "notification.panel.close.button.description",
						defaultMessage: defaultMessages["notification.panel.close.button.description"]
					})}
					onClick={this.props.closeSubPanel}
					tooltipAlignment="end"
					tooltipPosition="bottom"
				/>
			</div>
		);

		const notificationPanelMessages = this.props.messages.length > 0
			? this.getNotifications()
			: (<div tabIndex={0} ref={(ref) => (!ref || this.allRefs.push(ref))} className="notification-panel-empty-message-container">
				<div className="notification-panel-empty-message">
					{this.props.notificationConfig && this.props.notificationConfig.emptyMessage ? this.props.notificationConfig.emptyMessage : null}
				</div>
			</div>);

		const clearAll = this.props.notificationConfig && this.props.notificationConfig.clearAllMessage
			? (<div className="notification-panel-clear-all-container">
				<Button
					ref={(ref) => (!ref || this.props.messages.length === 0 || this.allRefs.push(ref))}
					className="notification-panel-clear-all"
					onClick={this.clearNotificationMessages.bind(this)}
					kind="ghost"
					size="sm"
					disabled={this.props.messages.length === 0}
				>
					{this.props.notificationConfig.clearAllMessage}
				</Button>
			</div>)
			: null;

		const secondaryButton = this.props.notificationConfig &&
			this.props.notificationConfig.secondaryButtonLabel &&
			this.props.notificationConfig.secondaryButtonCallback
			? (<div className="notification-panel-secondary-button-container">
				<Button
					ref={(ref) => (!ref || this.props.secondaryButtonDisabled || this.allRefs.push(ref))}
					className="notification-panel-secondary-button"
					onClick={this.props.notificationConfig.secondaryButtonCallback.bind(this)}
					kind="ghost"
					size="sm"
					disabled={this.props.secondaryButtonDisabled}
				>
					{this.props.notificationConfig.secondaryButtonLabel}
				</Button>
			</div>)
			: null;

<<<<<<< HEAD
		return (<div className={"notification-panel-container " + notificationPanelClassName} >
			<div className="notification-panel">
				<div className="notification-panel-header-container">
					<div className="notification-panel-header">
						{notificationHeader}
						<Button
							className="notification-panel-close-button"
							size="sm"
							kind="ghost"
							renderIcon={Close}
							hasIconOnly
							iconDescription={this.props.intl.formatMessage({
								id: "notification.panel.close.button.description",
								defaultMessage: defaultMessages["notification.panel.close.button.description"]
							})}
							onClick={this.closeNotificationPanel}
							tooltipAlignment="end"
							tooltipPosition="bottom"
						/>
					</div>
=======
		return (
			<div className="notification-panel" onKeyDown={this.keyDownOnPanel}>
				<div className="notification-panel-header-container" tabIndex={0} ref={(ref) => (!ref || this.allRefs.push(ref))}>
					{notificationHeader}
>>>>>>> 0e892818
					{notificationSubtitle}
				</div>
				{closeButton}
				<div className="notification-panel-messages">
					{notificationPanelMessages}
				</div>
				<div className="notification-panel-button-container">
					{clearAll}
					{secondaryButton}
				</div>
			</div>
		);
	}
}

NotificationPanel.propTypes = {
	// Provided by toolbar
	closeSubPanel: PropTypes.func,
	subPanelData: PropTypes.object,

	// Provided by Redux
	notificationConfig: PropTypes.shape({
		notificationHeader: PropTypes.oneOfType([
			PropTypes.string,
			PropTypes.object
		]),
		notificationSubtitle: PropTypes.oneOfType([
			PropTypes.string,
			PropTypes.object
		]),
		emptyMessage: PropTypes.oneOfType([
			PropTypes.string,
			PropTypes.object
		]),
		clearAllMessage: PropTypes.oneOfType([
			PropTypes.string,
			PropTypes.object
		]),
		clearAllCallback: PropTypes.func,
		keepOpen: PropTypes.bool,
		secondaryButtonLabel: PropTypes.oneOfType([
			PropTypes.string,
			PropTypes.object
		]),
		secondaryButtonCallback: PropTypes.func,
		secondaryButtonDisabled: PropTypes.bool
	}),
	secondaryButtonDisabled: PropTypes.bool,
	messages: PropTypes.array,
	intl: PropTypes.object.isRequired
};

const mapStateToProps = (state, ownProps) => ({
	notificationConfig: state.notificationpanel.config,
	secondaryButtonDisabled: state.notificationpanel.config ? state.notificationpanel.config.secondaryButtonDisabled : false,
	messages: state.notifications
});

export default connect(mapStateToProps)(injectIntl(NotificationPanel));<|MERGE_RESOLUTION|>--- conflicted
+++ resolved
@@ -253,33 +253,10 @@
 			</div>)
 			: null;
 
-<<<<<<< HEAD
-		return (<div className={"notification-panel-container " + notificationPanelClassName} >
-			<div className="notification-panel">
-				<div className="notification-panel-header-container">
-					<div className="notification-panel-header">
-						{notificationHeader}
-						<Button
-							className="notification-panel-close-button"
-							size="sm"
-							kind="ghost"
-							renderIcon={Close}
-							hasIconOnly
-							iconDescription={this.props.intl.formatMessage({
-								id: "notification.panel.close.button.description",
-								defaultMessage: defaultMessages["notification.panel.close.button.description"]
-							})}
-							onClick={this.closeNotificationPanel}
-							tooltipAlignment="end"
-							tooltipPosition="bottom"
-						/>
-					</div>
-=======
 		return (
 			<div className="notification-panel" onKeyDown={this.keyDownOnPanel}>
 				<div className="notification-panel-header-container" tabIndex={0} ref={(ref) => (!ref || this.allRefs.push(ref))}>
 					{notificationHeader}
->>>>>>> 0e892818
 					{notificationSubtitle}
 				</div>
 				{closeButton}
