--- conflicted
+++ resolved
@@ -38,10 +38,6 @@
 	display: flex;
 	flex-direction: column;
 	justify-content: center;
-<<<<<<< HEAD
-	border: 1px solid $layer-accent-01;
-=======
->>>>>>> 0e892818
 	border-bottom: 0;
 	padding: $spacing-05;
 	outline: none; // Turn outline off and use carbon style for focus below.
@@ -77,10 +73,6 @@
 	background-color: $layer-01;
 	display: flex;
 	justify-content: space-between;
-<<<<<<< HEAD
-	border: 1px solid $layer-accent-01;
-=======
->>>>>>> 0e892818
 	border-top: 0;
 	padding: $spacing-03 0;
 	font-weight: 400;
@@ -89,14 +81,9 @@
 .notification-panel-messages {
 	overflow-y: auto;
 	line-height: normal;
-<<<<<<< HEAD
 	background-color: $layer-01;
-	border: 1px solid $layer-accent-01;
-=======
-	background-color: $ui-01;
-	border-top: 1px solid $ui-03;
-	border-bottom: 1px solid $ui-03;
->>>>>>> 0e892818
+	border-top: 1px solid $layer-accent-01;
+	border-bottom: 1px solid $layer-accent-01;
 	max-height: 448px;
 
 	.notifications-button-container {
@@ -142,23 +129,13 @@
 		outline: none; // Turn outline off and use carbon style for focus below.
 
 		&:focus {
-<<<<<<< HEAD
-			outline: none;
-			border-style: none;
-			border-left: $notification-left-border-color-width solid $layer-01;
+			border-color: $button-tertiary;
+			box-shadow: inset 0 0 0 2px $button-tertiary;
 		}
 
 		&:hover {
 			background-color: $layer-hover-01;
-=======
-			border-color: $interactive-03;
-			box-shadow: inset 0 0 0 2px $interactive-03;
-		}
-
-		&:hover {
-			background-color: $hover-ui;
-		}
->>>>>>> 0e892818
+		}
 
 		&:focus,
 		&:hover {
