/*
 * Copyright 2017-2023 Elyra Authors
 *
 * Licensed under the Apache License, Version 2.0 (the "License");
 * you may not use this file except in compliance with the License.
 * You may obtain a copy of the License at
 *
 * http://www.apache.org/licenses/LICENSE-2.0
 *
 * Unless required by applicable law or agreed to in writing, software
 * distributed under the License is distributed on an "AS IS" BASIS,
 * WITHOUT WARRANTIES OR CONDITIONS OF ANY KIND, either express or implied.
 * See the License for the specific language governing permissions and
 * limitations under the License.
 */

import React from "react";
import PropTypes from "prop-types";

import ToolbarButtonItem from "./toolbar-button-item.jsx";

<<<<<<< HEAD
import { Button } from "@carbon/react";
import SVG from "react-inlinesvg";
=======
>>>>>>> 344c637e
import classNames from "classnames";
import ToolbarSubMenu from "./toolbar-sub-menu.jsx";
import ToolbarSubPanel from "./toolbar-sub-panel.jsx";

const ESC_KEY = 27;

class ToolbarActionItem extends React.Component {
	constructor(props) {
		super(props);

		this.state = {
			subAreaDisplayed: false
		};

		this.divRef = React.createRef();

		this.actionClickHandler = this.actionClickHandler.bind(this);
		this.onKeyDown = this.onKeyDown.bind(this);
		this.openSubArea = this.openSubArea.bind(this);
		this.closeSubArea = this.closeSubArea.bind(this);
		this.clickOutside = this.clickOutside.bind(this);
	}

	// We must remove the eventListener in case this class is unmounted due
	// to the toolbar getting redrawn.
	componentWillUnmount() {
		document.removeEventListener("click", this.clickOutside, false);
	}

	onKeyDown(evt) {
		if (evt.keyCode === ESC_KEY) {
			this.closeSubArea();
			return;
		}
	}

	// Called by toolbar.jsx
	getBoundingRect() {
		return this.divRef.current.getBoundingClientRect();
	}

	// Called by toolbar.jsx
	getAction() {
		return this.props.actionObj.action;
	}

	// Called by toolbar.jsx
	isEnabled() {
		return this.props.actionObj.enable;
	}

	clickOutside(evt) {
		if (this.state.subAreaDisplayed) {
			const items = document.getElementsByClassName(this.generateActionName());
			const isOver = items && items.length > 0 ? items[0].contains(evt.target) : false;

			if (!isOver) {
				this.closeSubArea();
			}
		}
	}

	openSubArea() {
		this.setState({ subAreaDisplayed: true });
	}

	closeSubArea(checkCloseSubAreaOnClick) {
		if (!checkCloseSubAreaOnClick || this.props.actionObj.closeSubAreaOnClick) {
			this.setState({ subAreaDisplayed: false });
		}
	}

	actionClickHandler(evt) {
		if (this.props.actionObj.subMenu || this.props.actionObj.subPanel) {
			if (this.state.subAreaDisplayed) {
				document.removeEventListener("click", this.clickOutside, false);
				this.closeSubArea();
				this.props.setToolbarFocusAction(this.props.actionObj.action);

			} else {
				document.addEventListener("click", this.clickOutside, false);
				this.openSubArea();
			}

		} else {
			this.props.toolbarActionHandler(this.props.actionObj.action, evt);
			this.props.setToolbarFocusAction(this.props.actionObj.action);
		}
	}

	generateActionName() {
		return this.props.actionObj.action + "-action";
	}

	// Returns a sub-area for a cascading menu item. The sub-area can be either a
	// sub-panel which is a div contaiing whatever the caller passes in within the
	// supPanel field  OR a sub-menu which is a list of options which is created
	// from the array of items the caller passes in the subMenu field.
	generateSubArea() {
		const actionItemRect = this.divRef.current.getBoundingClientRect();

		if (this.props.actionObj.subPanel) {
			return (
				<ToolbarSubPanel
					subPanel={this.props.actionObj.subPanel}
					subPanelData={this.props.actionObj.subPanelData}
					closeSubArea={this.closeSubArea}
					setToolbarFocusAction={this.props.setToolbarFocusAction}
					actionItemRect={actionItemRect}
					expandDirection={"vertical"}
					containingDivId={this.props.containingDivId}
				/>
			);
		}
		return (
			<ToolbarSubMenu
				subMenuActions={this.props.actionObj.subMenu}
				instanceId={this.props.instanceId}
				toolbarActionHandler={this.props.toolbarActionHandler}
				closeSubArea={this.closeSubArea}
				setToolbarFocusAction={this.props.setToolbarFocusAction}
				actionItemRect={actionItemRect}
				expandDirection={"vertical"}
				containingDivId={this.props.containingDivId}
				parentSelector={this.generateSelector(this.props.actionObj)}
				isCascadeMenu={false}
				size={this.props.size}
			/>
		);
	}

	generateSelector(actionObj) {
		if (actionObj.jsx) {
			return ".toolbar-jsx-item";
		}
		return ".toolbar-item";
	}

	render() {
		const actionObj = this.props.actionObj;
		const actionName = this.generateActionName();
		const kindAsClass = actionObj.kind ? actionObj.kind : "default";

		const itemClassName = classNames(
			{
				"toolbar-item": !actionObj.jsx,
				"toolbar-jsx-item": actionObj.jsx,
				"toolbar-item-selected": actionObj.isSelected
			},
			kindAsClass,
			actionName);

		const subArea = this.state.subAreaDisplayed ? this.generateSubArea() : null;

		return (
			<div ref={this.divRef} className={itemClassName} data-toolbar-action={actionObj.action} data-toolbar-item
				onMouseEnter={this.onMouseEnter} onMouseLeave={this.onMouseLeave} onKeyDown={this.onKeyDown}
			>
				<div>
					<ToolbarButtonItem
						actionObj={actionObj}
						actionName={this.generateActionName()}
						tooltipDirection={this.props.tooltipDirection}
						instanceId={this.props.instanceId}
						isInMenu={false}
						subAreaDisplayed={this.state.subAreaDisplayed}
						actionClickHandler={this.actionClickHandler}
						buttonFocusAction={this.state.subAreaDisplayed ? null : this.props.toolbarFocusAction}
						isFocusInToolbar={this.props.isFocusInToolbar}
						size={this.props.size}
					/>
				</div>
				{subArea}
			</div>
		);
	}
}

ToolbarActionItem.propTypes = {
	actionObj: PropTypes.shape({
		action: PropTypes.string.isRequired,
		label: PropTypes.oneOfType([
			PropTypes.string,
			PropTypes.object
		]),
		incLabelWithIcon: PropTypes.oneOf(["no", "before", "after"]),
		enable: PropTypes.bool,
		iconEnabled: PropTypes.oneOfType([
			PropTypes.string,
			PropTypes.object
		]),
		iconDisabled: PropTypes.oneOfType([
			PropTypes.string,
			PropTypes.object
		]),
		className: PropTypes.string,
		textContent: PropTypes.string,
		isSelected: PropTypes.bool,
		kind: PropTypes.string,
		closeSubAreaOnClick: PropTypes.bool,
		subMenu: PropTypes.array,
		subPanel: PropTypes.any,
		subPanelData: PropTypes.object,
		jsx: PropTypes.object,
		tooltip: PropTypes.oneOfType([
			PropTypes.string,
			PropTypes.object,
			PropTypes.func
		])
	}),
	tooltipDirection: PropTypes.oneOf(["top", "bottom"]),
	toolbarActionHandler: PropTypes.func.isRequired,
	instanceId: PropTypes.number.isRequired,
	containingDivId: PropTypes.string,
	closeParentSubArea: PropTypes.func,
	toolbarFocusAction: PropTypes.string,
	setToolbarFocusAction: PropTypes.func,
	isFocusInToolbar: PropTypes.bool,
	size: PropTypes.oneOf(["md", "sm"])
};

export default ToolbarActionItem;<|MERGE_RESOLUTION|>--- conflicted
+++ resolved
@@ -19,11 +19,6 @@
 
 import ToolbarButtonItem from "./toolbar-button-item.jsx";
 
-<<<<<<< HEAD
-import { Button } from "@carbon/react";
-import SVG from "react-inlinesvg";
-=======
->>>>>>> 344c637e
 import classNames from "classnames";
 import ToolbarSubMenu from "./toolbar-sub-menu.jsx";
 import ToolbarSubPanel from "./toolbar-sub-panel.jsx";
