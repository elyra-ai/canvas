/*
 * Copyright 2017-2024 Elyra Authors
 *
 * Licensed under the Apache License, Version 2.0 (the "License");
 * you may not use this file except in compliance with the License.
 * You may obtain a copy of the License at
 *
 * http://www.apache.org/licenses/LICENSE-2.0
 *
 * Unless required by applicable law or agreed to in writing, software
 * distributed under the License is distributed on an "AS IS" BASIS,
 * WITHOUT WARRANTIES OR CONDITIONS OF ANY KIND, either express or implied.
 * See the License for the specific language governing permissions and
 * limitations under the License.
 */

import React from "react";
import PropTypes from "prop-types";

import Tooltip from "../tooltip/tooltip.jsx";
import ArrangeHorizontally from "./../../assets/images/arrange_horizontally.svg";
import ArrangeVertically from "./../../assets/images/arrange_vertically.svg";
import ToggleNotificationPanel from "./../../assets/images/notification_counter_icon.svg";

import { Button } from "@carbon/react";
import SVG from "react-inlinesvg";
import classNames from "classnames";
<<<<<<< HEAD
import { StopFilledAlt, Play, Undo, Redo, Chat, ChatOff, Result,
	Cut, Copy, Paste, Edit,	ColorPalette, Maximize, Minimize,
	Launch, AddComment, TrashCan, ZoomIn, ZoomOut,
	ChevronRight, ChevronDown, ChevronUp } from "@carbon/react/icons";
=======
import { StopFilledAlt16, Play16, Undo16, Redo16, Chat16, ChatOff16, Result16,
	Cut16, Copy16, Paste16, Edit16,	ColorPalette16, Maximize16, Minimize16,
	Launch16, AddComment16, TrashCan16, ZoomIn16, ZoomOut16,
	ChevronRight16, ChevronDown16, ChevronUp16,
	CenterToFit16, OpenPanelFilledLeft16 } from "@carbon/icons-react";
>>>>>>> 0e892818
import { TOOLBAR_STOP, TOOLBAR_RUN, TOOLBAR_UNDO, TOOLBAR_REDO,
	TOOLBAR_CUT, TOOLBAR_COPY, TOOLBAR_PASTE, TOOLBAR_CLIPBOARD,
	TOOLBAR_CREATE_COMMENT, TOOLBAR_CREATE_AUTO_COMMENT, TOOLBAR_COLOR_BACKGROUND,
	TOOLBAR_DELETE_SELECTED_OBJECTS, TOOLBAR_DELETE_LINK,
	TOOLBAR_ZOOM_IN, TOOLBAR_ZOOM_OUT, TOOLBAR_ZOOM_FIT,
	TOOLBAR_ARRANGE_HORIZONALLY, TOOLBAR_ARRANGE_VERTICALLY,
	TOOLBAR_OPEN_PALETTE, TOOLBAR_CLOSE_PALETTE, TOOLBAR_TOGGLE_NOTIFICATION_PANEL,
	TOOLBAR_SHOW_COMMENTS, TOOLBAR_HIDE_COMMENTS,
	TOOLBAR_EXPAND_SUPERNODE_IN_PLACE, TOOLBAR_COLLAPSE_SUPERNODE_IN_PLACE,
	TOOLBAR_EXPAND_SUPERNODE_FULL_PAGE, TOOLBAR_SET_NODE_LABEL_EDIT, TOOLBAR_SET_COMMENT_EDIT_MODE }
	from "../common-canvas/constants/canvas-constants.js";

class ToolbarButtonItem extends React.Component {
	constructor(props) {
		super(props);

		this.buttonRef = React.createRef();
	}

	componentDidUpdate() {
		if (this.props.isFocusInToolbar &&
				this.props.buttonFocusAction === this.props.actionObj.action) {
			// If a Jsx object was provided, the class of the component should have
			// been set to toolbar-jsx-obj.
			const jsxItem = this.buttonRef.current.querySelector(".toolbar-jsx-obj");
			if (jsxItem) {
				jsxItem.focus();
				return;
			}

			this.buttonRef.current.focus();
		}
	}

	// Returns a default icon, if there is one, for the action passed in.
	// It also may be set to disabled state.
	getDefaultIcon(actionObj) {
		const disabled = !actionObj.enable;

		switch (actionObj.action) {
		case (TOOLBAR_STOP):
			return <StopFilledAlt disabled={disabled} />;
		case (TOOLBAR_RUN):
			return <Play disabled={disabled} />;
		case (TOOLBAR_EXPAND_SUPERNODE_IN_PLACE):
			return <Maximize disabled={disabled} />;
		case (TOOLBAR_COLLAPSE_SUPERNODE_IN_PLACE):
			return <Minimize disabled={disabled} />;
		case (TOOLBAR_EXPAND_SUPERNODE_FULL_PAGE):
			return <Launch disabled={disabled} />;
		case (TOOLBAR_UNDO):
			return <Undo disabled={disabled} />;
		case (TOOLBAR_REDO):
			return <Redo disabled={disabled} />;
		case (TOOLBAR_CLIPBOARD):
			return <Result disabled={disabled} />;
		case (TOOLBAR_CUT):
			return <Cut disabled={disabled} />;
		case (TOOLBAR_COPY):
			return <Copy disabled={disabled} />;
		case (TOOLBAR_PASTE):
			return <Paste disabled={disabled} />;
		case (TOOLBAR_CREATE_COMMENT):
		case (TOOLBAR_CREATE_AUTO_COMMENT):
			return <AddComment disabled={disabled} />;
		case (TOOLBAR_SHOW_COMMENTS):
			return <Chat disabled={disabled} />;
		case (TOOLBAR_HIDE_COMMENTS):
			return <ChatOff disabled={disabled} />;
		case (TOOLBAR_COLOR_BACKGROUND):
			return <ColorPalette disabled={disabled} />;
		case (TOOLBAR_DELETE_LINK):
		case (TOOLBAR_DELETE_SELECTED_OBJECTS):
			return <TrashCan disabled={disabled} />;
		case (TOOLBAR_SET_COMMENT_EDIT_MODE):
		case (TOOLBAR_SET_NODE_LABEL_EDIT):
			return <Edit disabled={disabled} />;
		case (TOOLBAR_ZOOM_IN):
			return <ZoomIn disabled={disabled} />;
		case (TOOLBAR_ZOOM_OUT):
<<<<<<< HEAD
			return <ZoomOut disabled={disabled} />;

=======
			return <ZoomOut16 disabled={disabled} />;
>>>>>>> 0e892818
		case (TOOLBAR_ZOOM_FIT):
			return <CenterToFit16 disabled={disabled} />;
		case (TOOLBAR_OPEN_PALETTE):
			return <OpenPanelFilledLeft16 disabled={disabled} />;
		case (TOOLBAR_CLOSE_PALETTE):
			return <OpenPanelFilledLeft16 disabled={disabled} />;

		// Non-carbon icons
		case (TOOLBAR_ARRANGE_HORIZONALLY):
			return <SVG src={ArrangeHorizontally} disabled={disabled} />;
		case (TOOLBAR_ARRANGE_VERTICALLY):
			return <SVG src={ArrangeVertically} disabled={disabled} />;
		case (TOOLBAR_TOGGLE_NOTIFICATION_PANEL):
			return <SVG src={ToggleNotificationPanel} disabled={disabled} />;

		default:
			return null;
		}
	}

	generateLabel(label, disable, isInMenu, incLabelWithIcon) {
		let className = "toolbar-icon-label";
		className += this.generateLabelType(isInMenu, incLabelWithIcon);
		className += disable ? " disabled" : "";
		return (<div className={className}>{label}</div>);
	}

	generateLabelType(isInMenu, inLabelWithIcon) {
		if (isInMenu) {
			return " overflow";
		} else if (inLabelWithIcon === "before") {
			return " before";
		} else if (inLabelWithIcon === "after") {
			return " after";
		}
		return "";
	}

	generateIcon(actionObj) {
		let icon = this.getDefaultIcon(actionObj);

		// Host application provided icon. This will override any default icon.
		if (actionObj.iconEnabled) {
			const iconEnabled = actionObj.iconEnabled;
			const iconDisabled = actionObj.iconDisabled || actionObj.iconEnabled;
			const customIcon = actionObj.enable ? iconEnabled : iconDisabled;
			const id = "toolbar-icon-" + this.props.instanceId + " -" + actionObj.action;

			if (typeof customIcon === "string") {
				icon = (<SVG id={id} src={customIcon} disabled={!actionObj.enable} />);
			} else {
				icon = customIcon;
			}
		}

		if (icon) {
			return (
				<div className={"toolbar-icon"}>
					{icon}
				</div>
			);
		}
		return null;
	}

	generateRegularItem(actionObj) {
		let labelBefore = null;
		let labelAfter = null;

		if (this.props.isInMenu) {
			labelAfter = this.generateLabel(actionObj.label, !actionObj.enable, true);

		} else if (actionObj.incLabelWithIcon === "before") {
			labelBefore = this.generateLabel(actionObj.label, !actionObj.enable, false, actionObj.incLabelWithIcon);

		} else if (actionObj.incLabelWithIcon === "after") {
			labelAfter = this.generateLabel(actionObj.label, !actionObj.enable, false, actionObj.incLabelWithIcon);
		}

		const icon = this.generateIcon(actionObj);
		const textContent = actionObj.textContent ? (<div className="toolbar-text-content"> {actionObj.textContent} </div>) : null;

		const itemContentClassName = classNames(
			"toolbar-item-content",
			actionObj.className ? actionObj.className : null,
			{ "overflow": this.props.isInMenu, "disabled": !actionObj.enable, "default": !actionObj.kind });

		// If no 'kind' is set, use ghost and then override colors using the "default" class in innerDivClassName.
		const kind = actionObj.kind || "ghost";

		const chevronIcon = this.generateChevronIcon(actionObj);

		let buttonContent = (
			<div className={itemContentClassName}>
				{labelBefore}
				{icon}
				{labelAfter}
				{textContent}
				{chevronIcon}
			</div>
		);

		buttonContent = this.wrapInTooltip(buttonContent);

		// Only specify an aria label for the button if a label is not displayed
		// with the button icon.
		const ariaLabel = actionObj.incLabelWithIcon ? null : actionObj.label;
		const tabIndex = this.props.buttonFocusAction === actionObj.action ? 0 : -1;

		const button = (
			<Button kind={kind}
				ref={this.buttonRef}
				onClick={this.props.actionClickHandler}
				disabled={!actionObj.enable}
				aria-label={ariaLabel}
				size={this.props.size}
				tabIndex={tabIndex}
			>
				{buttonContent}
			</Button>
		);

		return button;
	}

	// Returns a chevron icon if the action icon is displaying a sub-menu or
	// sub-panel. The chevron will:
	//  * point right if this action item is in a drop down menu
	//  * point down if this action item is displayed with text in the toolbar
	//    and the menu isn't displayed
	//  * point up if this action item is displayed with text in the toolbar
	//    and the menu is displayed
	//  * be a mini-chevron (small triangle in the bottom right of icon) if this
	//    action item isn't displayed with text.
	generateChevronIcon(actionObj) {
		if (actionObj.subMenu || actionObj.subPanel) {
			if (this.props.isInMenu) {
				return <ChevronRight />;
			}
			if (actionObj.incLabelWithIcon === "before" ||
					actionObj.incLabelWithIcon === "after") {
				const chev = this.props.subAreaDisplayed ? (<ChevronUp />) : (<ChevronDown />);
				return (<div className={"toolbar-up-down-chevron"}>{chev}</div>);
			}
			return this.generateChevronMini();
		}
		return null;
	}

	// Returns an svg to display the little triangle that appears in the bottom
	// right corner of icons that, when clicked, show a drop down menu.
	generateChevronMini() {
		const path = this.props.size === "sm" ? "M 29 29 L 29 23 23 29 Z" : "M 37 37 L 37 30 30 37 Z";
		return (
			<svg className="toolbar-tick-svg">
				<path d={path} className="toolbar-tick-mark" />
			</svg>
		);
	}

	// Creates a <div> containing the JSX in the actionObj.jsx field, wrapped in a tooltip
	// <div>, for display as an action item in the toolbar. The jsx field can be just
	// regular JSX OR a function that returns JSX. If the application has provided a
	// function we call it, passing in the tabIndex that the component in the JSX should
	// use, based on whether it is focused or not.
	generateJsxItem(actionObj) {
		let content = null;
		if (typeof actionObj.jsx === "function") {
			const tabIndex = this.props.buttonFocusAction === actionObj.action ? 0 : -1;
			content = actionObj.jsx(tabIndex);
		} else {
			content = actionObj.jsx;
		}
		const jsx = this.wrapInTooltip(content);
		const div = (<div ref={this.buttonRef}>{jsx}</div>);

		return div;
	}


	wrapInTooltip(content) {
		if (!this.props.isInMenu && (this.showLabelAsTip(this.props.actionObj) || this.props.actionObj.tooltip)) {
			const tip = this.props.actionObj.tooltip ? this.props.actionObj.tooltip : this.props.actionObj.label;
			const tooltipId = this.props.actionName + "-" + this.props.instanceId + "-tooltip";
			const enableTooltip = this.props.actionObj.enable || this.props.actionObj.jsx; // JSX 'tools' don't have enable attr so always display a tooltip for them.
			const direction = this.props.tooltipDirection ? this.props.tooltipDirection : "bottom";

			return (
				<Tooltip id={tooltipId} tip={tip} disable={!enableTooltip} className="icon-tooltip" direction={direction}>
					{content}
				</Tooltip>
			);
		}
		return content;
	}

	// Returns true if the label should be shown as a tooltip or false if not.
	// We do not show the label as a tooltip if it is already shown in the
	// toolbar next to the icon (i.e. incLabelWithIcon is set to something).
	showLabelAsTip(actionObj) {
		if (actionObj.label) {
			if (actionObj.incLabelWithIcon === "before" ||
					actionObj.incLabelWithIcon === "after") {
				return false;
			}
			return true;
		}
		return false;
	}

	render() {
		const actionObj = this.props.actionObj;

		const divContent = actionObj.jsx
			? this.generateJsxItem(actionObj)
			: this.generateRegularItem(actionObj);

		return divContent;
	}
}

ToolbarButtonItem.propTypes = {
	actionObj: PropTypes.shape({
		action: PropTypes.string.isRequired,
		label: PropTypes.oneOfType([
			PropTypes.string,
			PropTypes.object
		]),
		incLabelWithIcon: PropTypes.oneOf(["no", "before", "after"]),
		enable: PropTypes.bool,
		iconEnabled: PropTypes.oneOfType([
			PropTypes.string,
			PropTypes.object
		]),
		iconDisabled: PropTypes.oneOfType([
			PropTypes.string,
			PropTypes.object
		]),
		className: PropTypes.string,
		textContent: PropTypes.string,
		isSelected: PropTypes.bool,
		kind: PropTypes.string,
		closeSubAreaOnClick: PropTypes.bool,
		subMenu: PropTypes.array,
		subPanel: PropTypes.any,
		subPanelData: PropTypes.object,
		jsx: PropTypes.oneOfType([
			PropTypes.object,
			PropTypes.func
		]),
		tooltip: PropTypes.oneOfType([
			PropTypes.string,
			PropTypes.object,
			PropTypes.func
		])
	}),
	actionName: PropTypes.string.isRequired,
	tooltipDirection: PropTypes.oneOf(["top", "bottom"]),
	instanceId: PropTypes.number.isRequired,
	isInMenu: PropTypes.bool,
	subAreaDisplayed: PropTypes.bool,
	actionClickHandler: PropTypes.func,
	buttonFocusAction: PropTypes.string,
	isFocusInToolbar: PropTypes.bool,
	size: PropTypes.oneOf(["md", "sm"])
};

export default ToolbarButtonItem;<|MERGE_RESOLUTION|>--- conflicted
+++ resolved
@@ -25,18 +25,11 @@
 import { Button } from "@carbon/react";
 import SVG from "react-inlinesvg";
 import classNames from "classnames";
-<<<<<<< HEAD
 import { StopFilledAlt, Play, Undo, Redo, Chat, ChatOff, Result,
 	Cut, Copy, Paste, Edit,	ColorPalette, Maximize, Minimize,
 	Launch, AddComment, TrashCan, ZoomIn, ZoomOut,
-	ChevronRight, ChevronDown, ChevronUp } from "@carbon/react/icons";
-=======
-import { StopFilledAlt16, Play16, Undo16, Redo16, Chat16, ChatOff16, Result16,
-	Cut16, Copy16, Paste16, Edit16,	ColorPalette16, Maximize16, Minimize16,
-	Launch16, AddComment16, TrashCan16, ZoomIn16, ZoomOut16,
-	ChevronRight16, ChevronDown16, ChevronUp16,
-	CenterToFit16, OpenPanelFilledLeft16 } from "@carbon/icons-react";
->>>>>>> 0e892818
+	ChevronRight, ChevronDown, ChevronUp,
+  CenterToFit, OpenPanelFilledLeft } from "@carbon/icons-react";
 import { TOOLBAR_STOP, TOOLBAR_RUN, TOOLBAR_UNDO, TOOLBAR_REDO,
 	TOOLBAR_CUT, TOOLBAR_COPY, TOOLBAR_PASTE, TOOLBAR_CLIPBOARD,
 	TOOLBAR_CREATE_COMMENT, TOOLBAR_CREATE_AUTO_COMMENT, TOOLBAR_COLOR_BACKGROUND,
@@ -117,12 +110,7 @@
 		case (TOOLBAR_ZOOM_IN):
 			return <ZoomIn disabled={disabled} />;
 		case (TOOLBAR_ZOOM_OUT):
-<<<<<<< HEAD
 			return <ZoomOut disabled={disabled} />;
-
-=======
-			return <ZoomOut16 disabled={disabled} />;
->>>>>>> 0e892818
 		case (TOOLBAR_ZOOM_FIT):
 			return <CenterToFit16 disabled={disabled} />;
 		case (TOOLBAR_OPEN_PALETTE):
