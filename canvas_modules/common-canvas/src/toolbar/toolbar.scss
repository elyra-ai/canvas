--- conflicted
+++ resolved
@@ -214,11 +214,7 @@
 	width: inherit;
 	display: flex;
 	justify-content: center;
-<<<<<<< HEAD
-	align-items: center;
-=======
 	grid-template-columns: 1fr 16px;
->>>>>>> 1709d3ee
 
 	&.disabled {
 		pointer-events: none;
