--- conflicted
+++ resolved
@@ -38,13 +38,8 @@
 	-webkit-user-drag: none;
 
 	&:focus {
-<<<<<<< HEAD
 		border-color: $button-primary;
-		box-shadow: inset 0 0 0 1px $button-primary, inset 0 0 0 2px $background;
-=======
-		border-color: $interactive-03;
-		box-shadow: inset 0 0 0 2px $interactive-03;
->>>>>>> 0e892818
+		box-shadow: inset 0 0 0 2px $button-primary;
 	}
 
 	/* Small size toolbar  */
@@ -205,19 +200,14 @@
 	}
 
 	&.disabled.default {
-<<<<<<< HEAD
 		color: $button-disabled;
 		fill: $button-disabled; // For custom svg images
-=======
-		color: $disabled-02;
-		fill: $disabled-02; // For custom svg images
 		& .toolbar-tick-mark {
-			fill: $disabled-02;
+			fill: $button-disabled;
 		}
 		& .toolbar-text-content {
-			stroke: $disabled-02;
-		}
->>>>>>> 0e892818
+			stroke: $button-disabled;
+		}
 	}
 
 	.toolbar-icon {
@@ -229,7 +219,6 @@
 		}
 	}
 
-<<<<<<< HEAD
 .toolbar-text-content {
 	position: absolute;
 	top: 14px;
@@ -237,15 +226,6 @@
 	line-height: 9px;
 	color: $icon-primary;
 }
-=======
-	.toolbar-text-content {
-		position: absolute;
-		top: 14px;
-		font-size: 9px;
-		line-height: 9px;
-		color: $icon-01;
-	}
->>>>>>> 0e892818
 
 	.toolbar-icon-label {
 		line-height: 16px;
@@ -280,15 +260,10 @@
 		width: $toolbar-button-height;
 		pointer-events: none;
 
-<<<<<<< HEAD
-.toolbar-tick-mark {
-	fill: $button-secondary;
-=======
 		& .toolbar-tick-mark {
-			fill: $icon-01;
-		}
-	}
->>>>>>> 0e892818
+			fill: $icon-primary;
+		}
+	}
 }
 
 .toolbar-jsx-item {
@@ -315,21 +290,9 @@
 	&.default,
 	&.ghost {
 		& button {
-<<<<<<< HEAD
 			background-color: $layer-accent-01;
-			border-color: transparent;
-			box-shadow: none;
 			border-bottom: 2px solid $button-primary;
 		}
-		& button:focus {
-			border-color: $button-primary;
-			box-shadow: inset 0 0 0 1px $button-primary, inset 0 0 0 2px $background;
-		}
-=======
-			background-color: $ui-03;
-			border-bottom: 2px solid $interactive-01;
-		}
->>>>>>> 0e892818
 	}
 }
 
