--- conflicted
+++ resolved
@@ -102,33 +102,25 @@
 	}
 
 	getPalette() {
-		return cloneDeep(this.store.getState().palette);
+		return this.cloneData(this.store.getState().palette);
 	}
 
 	getPaletteData() {
-		return cloneDeep(this.store.getState().palette.content);
+		return this.cloneData(this.store.getState().palette.content);
 	}
 
 	getCanvasInfo() {
-<<<<<<< HEAD
 		if (!this.canvasInfo) {
-			this.canvasInfo = this.copyData(this.store.getState().canvasinfo);
+			this.canvasInfo = this.cloneData(this.store.getState().canvasinfo);
 		}
 		return this.canvasInfo;
 	}
 
 	getBreadcrumbs() {
 		if (!this.breadcrumbs) {
-			this.breadcrumbs = this.copyData(this.store.getState().breadcrumbs);
+			this.breadcrumbs = this.cloneData(this.store.getState().breadcrumbs);
 		}
 		return this.breadcrumbs;
-=======
-		return cloneDeep(this.store.getState().canvasinfo);
-	}
-
-	getBreadcrumbs() {
-		return cloneDeep(this.store.getState().breadcrumbs);
->>>>>>> 62ef4edc
 	}
 
 	getCanvasConfig() {
@@ -138,25 +130,17 @@
 	}
 
 	getNodeLayout() {
-<<<<<<< HEAD
 		if (!this.nodeLayout) {
-			this.nodeLayout = this.copyData(this.store.getState().canvasconfig.enableNodeLayout);
+			this.nodeLayout = this.cloneData(this.store.getState().canvasconfig.enableNodeLayout);
 		}
 		return this.nodeLayout;
 	}
 
 	getCanvasLayout() {
 		if (!this.canvasLayout) {
-			this.canvasLayout = this.copyData(this.store.getState().canvasconfig.enableCanvasLayout);
+			this.canvasLayout = this.cloneData(this.store.getState().canvasconfig.enableCanvasLayout);
 		}
 		return this.canvasLayout;
-=======
-		return this.cloneData(this.store.getState().canvasconfig.enableNodeLayout);
-	}
-
-	getCanvasLayout() {
-		return this.cloneData(this.store.getState().canvasconfig.enableCanvasLayout);
->>>>>>> 62ef4edc
 	}
 
 	isTooltipOpen() {
