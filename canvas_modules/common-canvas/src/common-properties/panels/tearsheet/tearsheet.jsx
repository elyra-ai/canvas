--- conflicted
+++ resolved
@@ -5,14 +5,9 @@
 
 class TearSheet extends Component {
 	render() {
-<<<<<<< HEAD
-		const title = this.props.panel.label ? this.props.panel.label : null;
-		const description = this.props.panel.description ? this.props.panel.description.text : null;
-=======
-		const title = this.props.tearsheet ? this.props.tearsheet.title : null;
-		const description = this.props.tearsheet ? this.props.tearsheet.description : null;
+		const title = this.props.tearsheet.label ? this.props.tearsheet.label : null;
+		const description = this.props.tearsheet && this.props.tearsheet.description ? this.props.tearsheet.description.text : null;
 		const content = this.props.tearsheet ? this.props.tearsheet.content : null;
->>>>>>> a89360c8
 		return (
 			<Portal>
 				<ComposedModal
