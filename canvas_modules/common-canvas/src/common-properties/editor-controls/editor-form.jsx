--- conflicted
+++ resolved
@@ -101,11 +101,7 @@
 
 	componentDidMount() {
 		if (this.props.form.data.conditions) {
-<<<<<<< HEAD
-			this.parseUiConditions();
-=======
 			this.parseUiConditions(this.props.form.data.conditions);
->>>>>>> 3c6d164b
 		}
 	}
 
@@ -765,12 +761,7 @@
 		}
 	}
 
-<<<<<<< HEAD
-	parseUiConditions() {
-		var uiConditions = this.props.form.data.conditions;
-=======
 	parseUiConditions(uiConditions) {
->>>>>>> 3c6d164b
 		var visibleDefinition = [];
 		var enabledDefinitions = [];
 		var validationDefinitions = [];
