/*
 * Copyright 2017-2024 Elyra Authors
 *
 * Licensed under the Apache License, Version 2.0 (the "License");
 * you may not use this file except in compliance with the License.
 * You may obtain a copy of the License at
 *
 * http://www.apache.org/licenses/LICENSE-2.0
 *
 * Unless required by applicable law or agreed to in writing, software
 * distributed under the License is distributed on an "AS IS" BASIS,
 * WITHOUT WARRANTIES OR CONDITIONS OF ANY KIND, either express or implied.
 * See the License for the specific language governing permissions and
 * limitations under the License.
 */

@import "./properties-main-widths.scss";
$properties-modal-buttons-height: $spacing-10;
$properties-resize-button-size: $spacing-06;

.properties-right-flyout {
	// Set the font explicitly to 14px to shrink them across the entire properties editor
	font-size: 14px;
	width: 100%;
	height: 100%;
	overflow: hidden;
	border-left: 2px solid $layer-accent-01;
	outline: none;
	display: flex;
	flex-direction: column;
<<<<<<< HEAD
	position: relative;
=======
	transition: motion(entrance, expressive) $duration-moderate-01;
>>>>>>> 212e6fe6

	// &.properties-small {
	// 	width: $common-properties-small-flyout-width;
	// }
	// &.properties-medium {
	// 	width: $common-properties-medium-flyout-width;
	// }
	// &.properties-large {
	// 	width: $common-properties-large-flyout-width;
	// }
	// &.properties-max {
	// 	width: $common-properties-max-flyout-width;
	// }
}

.properties-btn-resize {
	transition: visibility $duration-moderate-01, opacity $duration-moderate-01;
	opacity: 0;
	visibility: hidden;
	position: relative;
	right: calc(#{$properties-resize-button-size} / 2);
	bottom: 50%;
	min-height: $properties-resize-button-size;
	min-width: $properties-resize-button-size;
	background-color: $layer-01;
	border: 1px $border-strong-01 solid;
	padding: $spacing-01;
	justify-content: center;
	align-items: center;
	z-index: 11;
	&:hover {
		background-color: $layer-accent-01;
		visibility: visible;
		opacity: 1;
	}
	svg {
		fill: $icon-primary;
		width: $spacing-05;
		height: $spacing-05;
	}
}

.common-canvas .right-flyout-panel {
	// Set the 'properties-btn-resize' visible when the 'properties-right-flyout' is hovered
	aside:hover + button {
		visibility: visible;
		opacity: 1;
	}
}

.properties-right-flyout > .properties-custom-container {
	height: calc(100% - 65px - #{$properties-modal-buttons-height}); // Properties title - 65px
	overflow-y: auto;
	transform: translateZ(0); // https://github.com/elyra-ai/canvas/issues/160
	&.properties-custom-container-with-heading {
		height: calc(100% - 89px - #{$properties-modal-buttons-height}); // Properties title - 89px
	}
	&.properties-custom-container-applyOnBlur {
		height: calc(100% - #{$spacing-12}); // Properties title - 97px
	}
	&.properties-custom-container-applyOnBlur-with-heading {
		height: calc(100% - 89px); // Properties title - 89px
	}
}

.properties-light-enabled {
	background-color: $layer-01; // Override theme background-color when light option is true
}

.properties-light-disabled {
	background-color: $background;
}<|MERGE_RESOLUTION|>--- conflicted
+++ resolved
@@ -28,11 +28,8 @@
 	outline: none;
 	display: flex;
 	flex-direction: column;
-<<<<<<< HEAD
 	position: relative;
-=======
 	transition: motion(entrance, expressive) $duration-moderate-01;
->>>>>>> 212e6fe6
 
 	// &.properties-small {
 	// 	width: $common-properties-small-flyout-width;
