/*
 * Copyright 2017-2024 Elyra Authors
 *
 * Licensed under the Apache License, Version 2.0 (the "License");
 * you may not use this file except in compliance with the License.
 * You may obtain a copy of the License at
 *
 * http://www.apache.org/licenses/LICENSE-2.0
 *
 * Unless required by applicable law or agreed to in writing, software
 * distributed under the License is distributed on an "AS IS" BASIS,
 * WITHOUT WARRANTIES OR CONDITIONS OF ANY KIND, either express or implied.
 * See the License for the specific language governing permissions and
 * limitations under the License.
 */

@import "./properties-main-widths.scss";
$properties-modal-buttons-height: $spacing-10;
$properties-resize-button-size: $spacing-06;

.properties-right-flyout {
	// Set the font explicitly to 14px to shrink them across the entire properties editor
	font-size: 14px;
	width: 0;
	height: 100%;
	overflow: hidden;
	border-left: 1px solid $layer-accent-01;
	outline: none;
	display: flex;
	flex-direction: column;

	&.properties-small {
		width: $common-properties-small-flyout-width;
	}
	&.properties-medium {
		width: $common-properties-medium-flyout-width;
	}
	&.properties-large {
		width: $common-properties-large-flyout-width;
	}
	&.properties-max {
		width: $common-properties-max-flyout-width;
	}
}

.properties-btn-resize {
	transition: visibility $duration-moderate-01, opacity $duration-moderate-01;
	opacity: 0;
	visibility: hidden;
	position: relative;
	right: calc(#{$properties-resize-button-size} / 2);
	bottom: 50%;
	min-height: $properties-resize-button-size;
	min-width: $properties-resize-button-size;
	background-color: $layer-01;
	border: 1px $border-strong-01 solid;
	padding: $spacing-01;
	justify-content: center;
	align-items: center;
	&:hover {
		background-color: $layer-accent-01;
		visibility: visible;
		opacity: 1;
	}
<<<<<<< HEAD
	.properties-btn-resize {
		transition: visibility $duration-moderate-01, opacity $duration-moderate-01;
		opacity: 0;
		visibility: hidden;
		position: absolute;
		top: 50%;
		z-index: 1; // needs to sit on top of common-properties div
		min-height: $properties-resize-button-size;
		min-width: $properties-resize-button-size;
		background-color: $layer-01;
		border: 1px $border-strong-01 solid;
		padding: $spacing-01;
		justify-content: center;
		align-items: center;
		&:hover {
			background-color: $layer-accent-01;
		}
		svg {
			fill: $icon-primary;
			width: $spacing-05;
			height: $spacing-05;
		}
=======
	svg {
		fill: $icon-primary;
		width: $spacing-05;
		height: $spacing-05;
>>>>>>> 52e740eb
	}
}

.common-canvas .right-flyout-panel {
	// Set the 'properties-btn-resize' visible when the 'properties-right-flyout' is hovered
	aside:hover + button {
		visibility: visible;
		opacity: 1;
	}
}

.properties-right-flyout > .properties-custom-container {
	height: calc(100% - 65px - #{$properties-modal-buttons-height}); // Properties title - 65px
	overflow-y: auto;
	transform: translateZ(0); // https://github.com/elyra-ai/canvas/issues/160
	&.properties-custom-container-with-heading {
		height: calc(100% - 89px - #{$properties-modal-buttons-height}); // Properties title - 89px
	}
	&.properties-custom-container-applyOnBlur {
		height: calc(100% - #{$spacing-12}); // Properties title - 97px
	}
	&.properties-custom-container-applyOnBlur-with-heading {
		height: calc(100% - 89px); // Properties title - 89px
	}
}

.properties-light-enabled {
	background-color: $layer-01; // Override theme background-color when light option is true
}

.properties-light-disabled {
	background-color: $background;
}<|MERGE_RESOLUTION|>--- conflicted
+++ resolved
@@ -62,35 +62,10 @@
 		visibility: visible;
 		opacity: 1;
 	}
-<<<<<<< HEAD
-	.properties-btn-resize {
-		transition: visibility $duration-moderate-01, opacity $duration-moderate-01;
-		opacity: 0;
-		visibility: hidden;
-		position: absolute;
-		top: 50%;
-		z-index: 1; // needs to sit on top of common-properties div
-		min-height: $properties-resize-button-size;
-		min-width: $properties-resize-button-size;
-		background-color: $layer-01;
-		border: 1px $border-strong-01 solid;
-		padding: $spacing-01;
-		justify-content: center;
-		align-items: center;
-		&:hover {
-			background-color: $layer-accent-01;
-		}
-		svg {
-			fill: $icon-primary;
-			width: $spacing-05;
-			height: $spacing-05;
-		}
-=======
 	svg {
 		fill: $icon-primary;
 		width: $spacing-05;
 		height: $spacing-05;
->>>>>>> 52e740eb
 	}
 }
 
