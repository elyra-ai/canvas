--- conflicted
+++ resolved
@@ -134,13 +134,10 @@
 		this.props.propertiesInfo.applyPropertyChanges(settings, this.props.propertiesInfo.appData);
 	}
 
-<<<<<<< HEAD
-=======
 	showPropertiesButtons(state) {
 		this.setState({ showPropertiesButtons: state });
 	}
 
->>>>>>> c4c07fe4
 	render() {
 		const formData = this.getForm();
 		if (formData !== null) {
