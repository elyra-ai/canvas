/*
 * Copyright 2017-2023 Elyra Authors
 *
 * Licensed under the Apache License, Version 2.0 (the "License");
 * you may not use this file except in compliance with the License.
 * You may obtain a copy of the License at
 *
 * http://www.apache.org/licenses/LICENSE-2.0
 *
 * Unless required by applicable law or agreed to in writing, software
 * distributed under the License is distributed on an "AS IS" BASIS,
 * WITHOUT WARRANTIES OR CONDITIONS OF ANY KIND, either express or implied.
 * See the License for the specific language governing permissions and
 * limitations under the License.
 */

import React from "react";
import PropTypes from "prop-types";
import { connect } from "react-redux";
import { setActiveTab } from "./../../actions";
<<<<<<< HEAD
import { Accordion, AccordionItem } from "carbon-components-react";
import { Tab, Tabs, Link } from "carbon-components-react";
=======
import { Tab, Tabs, TabList, TabPanel, Link, TabPanels } from "@carbon/react";
>>>>>>> 643f5ab3
import * as PropertyUtil from "./../../util/property-utils";
import { MESSAGE_KEYS, CARBON_ICONS, CONDITION_MESSAGE_TYPE, STATES, CATEGORY_VIEW } from "./../../constants/constants";
import { cloneDeep, isEmpty, sortBy, get, filter } from "lodash";
import logger from "./../../../../utils/logger";
import classNames from "classnames";

import SelectorPanel from "./../../panels/selector";
import SummaryPanel from "./../../panels/summary";
import TwistyPanel from "./../../panels/twisty";
import SubPanelButton from "./../../panels/sub-panel/button";
import ColumnPanel from "./../../panels/column";
import ControlPanel from "./../../panels/control";
import Subtabs from "./../../panels/subtabs";

import WideFlyout from "./../wide-flyout";
import TearSheet from "../../panels/tearsheet";
import FieldPicker from "./../field-picker";
import TextPanel from "./../../panels/text-panel";
import ActionPanel from "./../../panels/action-panel";

import ActionFactory from "./../../actions/action-factory";
import Icon from "./../../../icons/icon";
import { ItemType } from "../../constants/form-constants";

const ALERT_TAB_GROUP = "alertMsgs";
class EditorForm extends React.Component {

	constructor(props) {
		super(props);
		this.state = {
			showFieldPicker: false
		};

		this.genPanel = this.genPanel.bind(this);
		this.genUIContent = this.genUIContent.bind(this);
		this.genUIItem = this.genUIItem.bind(this);
		this._getGroupedMessages = this._getGroupedMessages.bind(this);

		this.closeFieldPicker = this.closeFieldPicker.bind(this);
		this.openFieldPicker = this.openFieldPicker.bind(this);
		this.generateSharedControlNames = this.generateSharedControlNames.bind(this);

		this.messages = this._getGroupedMessages(props.messages);

		// initialize ControlFactory with correct values
		this.ControlFactory = props.controller.getControlFactory();
		this.ControlFactory.setFunctions(this.openFieldPicker, this.genUIItem);
		this.ControlFactory.setRightFlyout(props.rightFlyout);

		this.actionFactory = new ActionFactory(this.props.controller);

		this.FIRST_TEARSHEET_ID = null;
		this.TEARSHEETS = {};
		this.visibleTearsheet = null;
		this.defaultOpenTab = props.activeTab;
		this.alertOpenTab = null;

	}


	shouldComponentUpdate(nextProps, nextState) {
		if (!this.props.controller.isSummaryPanelShowing() && !this.props.controller.isSubPanelsShowing()) {
			// only update list of error messages when no summary panel or sub-panel is shown,
			// otherwise changes in the summary/sub panel might trigger a re-render and the
			// summary/sub panel to disappear because the alerts tab is added/removed
			this.messages = this._getGroupedMessages(nextProps.messages);
		}
		return true;
	}

	_getMessageCountForCategory(tab) {
		if (!this.props.showAlertsTab) {
			return null;
		}
		if (tab.group === ALERT_TAB_GROUP) {
			return " (" + this.messages.length + ")";
		}
		let result = 0;
		this.messages.forEach((msg) => {
			const ctrl = this.props.controller.getControl({ "name": msg.id_ref });
			if (ctrl && ctrl.parentCategoryId === tab.group) {
				result++;
			}
		});
		return result > 0 ? " (" + result + ")" : null;
	}

	_getGroupedMessages(messages) {
		// returns messages grouped by type, first errors, then warnings
		if (!isEmpty(messages)) {
			return sortBy(messages, ["type"]);
		}
		return [];
	}

	_getTabId(tab) {
		return tab.group;
	}

	_showCategoryPanel(panelId) {
		let activeTab = panelId;
		if (this.props.activeTab === panelId) {
			activeTab = "";
		}
		if (this.alertOpenTab === panelId) {
			this.alertOpenTab = null;
		}
		if (this.defaultOpenTab === panelId) {
			this.defaultOpenTab = null;
		}
		this.props.setActiveTab(activeTab);
	}

	_handleMessageClick(controlId, ev) {
		const control = this.props.controller.getControl(controlId);
		this.alertOpenTab = control.parentCategoryId;
		if (this.defaultOpenTab === this.alertOpenTab) {
			this.defaultOpenTab = null;
		}
		this.props.setActiveTab(control.parentCategoryId);
	}

	_modalTabsOnClick(tabId) {
		this.props.setActiveTab(tabId);
	}

	genPrimaryTabs(key, tabs, propertyId, indexof) {
		const tabContent = [];
<<<<<<< HEAD
		const tabContentAcc = [];
=======
		const tabLists = [];
		const tabPanels = [];
>>>>>>> 643f5ab3
		let hasAlertsTab = false;
		let modalSelected = 0;
		let hiddenTabs = 0;
		const nonTearsheetTabs = tabs.filter((t) => t.content.itemType !== ItemType.TEARSHEET);
		const tearsheetTabs = tabs.filter((t) => t.content.itemType === ItemType.TEARSHEET);
		const totalTabs = tearsheetTabs.concat(nonTearsheetTabs);
		const tabListAriaLabel = PropertyUtil.formatMessage(this.props.controller.getReactIntl(), MESSAGE_KEYS.EDITORFORM_TABLIST_LABEL);

		for (let i = 0; i < totalTabs.length; i++) {
			const tab = totalTabs[i];
			const tabState = this.props.controller.getPanelState({ name: tab.group });
			if (tabState === STATES.HIDDEN) {
				hiddenTabs++;
				continue;
			}
			if (i === 0 && tab.group === ALERT_TAB_GROUP) {
				hasAlertsTab = true;
			}
			const panelItems = this.genUIItem(this._getContainerIndex(hasAlertsTab, i), tab.content, propertyId, indexof);
			let additionalComponent = null;
			if (this.props.additionalComponents) {
				additionalComponent = this.props.additionalComponents[tab.group];
			}
			// if only 1 tab AND
			// if total non-tearsheet tabs is 1; don't show any tabs
			if (totalTabs.length === 1 && nonTearsheetTabs.length === 1) {
				return (
					<div key={"cat." + key} className="properties-single-category">
						{panelItems}
						{additionalComponent}
					</div>
				);
			}
			if (this.props.rightFlyout && this.props.categoryView !== CATEGORY_VIEW.TABS) {
				let categoryOpen = false;
				if (this.props.activeTab === tab.group) {
					categoryOpen = true;
				}
				if (tab.content.itemType !== ItemType.TEARSHEET && nonTearsheetTabs.length === 1) {
					tabContent.push(
						<div key={"cat." + key} className="properties-single-category">
							{panelItems}
							{additionalComponent}
						</div>
					);
				} else {
					tabContentAcc.push(
						<div key={this._getContainerIndex(hasAlertsTab, i) + "-" + key}
							className={classNames("properties-category-container", { "properties-hidden-container": tab.content.itemType === ItemType.TEARSHEET })}
						>
							<AccordionItem title={`${tab.text}${this._getMessageCountForCategory(tab) ? this._getMessageCountForCategory(tab) : ""}`}
								// Open Tab with Alert Message when from Alerts Tab or a open Default Tab
								open={ this.defaultOpenTab === tab.group || this.alertOpenTab === tab.group }
								onHeadingClick={this._showCategoryPanel.bind(this, tab.group)}
								className={`${classNames("properties-category-content",
									{ "show": categoryOpen })}`}
							>
								{panelItems}
								{additionalComponent}
							</AccordionItem>
						</div>
					);
				}
			} else {
				if (this.props.activeTab === tab.group) {
					modalSelected = i - hiddenTabs; // Adjust the Carbon Tabs index to accomodate hidden tabs
				}
				tabLists.push(
					<Tab
						key={tab.group}
						title={filter([tab.text, this._getMessageCountForCategory(tab)]).join("")}
						className={classNames({ "properties-hidden-container": tab.content.itemType === ItemType.TEARSHEET })}
						onClick={this._modalTabsOnClick.bind(this, tab.group)}
					>
						{filter([tab.text, this._getMessageCountForCategory(tab)]).join("")}
					</Tab>
				);

				tabPanels.push(
					<TabPanel key={tab.group} className={classNames("properties-primary-tab-panel",
						{ "tearsheet-container": this.props.controller.isTearsheetContainer() },
						{ "right-flyout-tabs-view": this.props.rightFlyout && this.props.categoryView === CATEGORY_VIEW.TABS })}
					>
						{panelItems}
						{additionalComponent}
					</TabPanel>
				);
			}
		}

		if (this.props.rightFlyout && this.props.categoryView !== CATEGORY_VIEW.TABS) {
			return (
				<>
					{tabContent.length ? (<div key={"cat." + key} className="properties-categories">
						{tabContent}
					</div>) : null}
					{tabContentAcc.length ? (<Accordion>
						<div key={"cat." + key} className="properties-categories">
							{tabContentAcc}
						</div>
					</Accordion>) : null}
				</>
			);
		}
		return (
			<Tabs key={"tab." + key}
				selectedIndex={modalSelected}
				light={this.props.controller.getLight()}
			>
				<TabList className="properties-primaryTabs" aria-label={tabListAriaLabel}>
					{tabLists}
				</TabList>
				<TabPanels>
					{tabPanels}
				</TabPanels>
			</Tabs>
		);
	}

	_getContainerIndex(hasAlertsTab, index) {
		// need to ensure that when alert tab is rendered, the existing tabs get the same id
		// otherwise re-render will cause controls to lose focus
		if (hasAlertsTab && index === 0) {
			return "alerts";
		}
		if (hasAlertsTab) {
			return index - 1;
		}
		return index;
	}

	genPanelSelector(key, tabs, dependsOn, propertyId, indexof, panelId, className) {
		const subPanels = this.generateAdditionalPanels(tabs, key, propertyId, indexof, false, className);
		return (
			<SelectorPanel
				key={"selectorPanel" + key}
				panels={subPanels}
				dependsOn={dependsOn}
				controller={this.props.controller}
			/>
		);
	}

	generateAdditionalPanels(tabs, key, propertyId, indexof, indent, groupClassName) {
		const subPanels = {};
		for (let i = 0; i < tabs.length; i++) {
			const tab = tabs[i];
			let className = "properties-control-panel";
			if (tab.content && tab.content.itemType === "textPanel") {
				className = "";
			}
			// Always show indentation when insert_panels set to true
			if (indent) {
				className += " properties-control-nested-panel";
			}
			subPanels[tab.group] = (
				<div className={classNames(className, groupClassName)} key={tab.group + key}>
					{this.genUIItem(i, tab.content, propertyId, indexof)}
				</div>
			);
		}

		return subPanels;
	}

	genUIContent(uiItems, propertyId, indexof) {
		var uiContent = [];
		for (var i = 0; i < uiItems.length; i++) {
			uiContent.push(this.genUIItem(i, uiItems[i], propertyId, indexof));
		}
		return uiContent;
	}

	/*
	*  inPropertyId and indexOf only used for subpanel in tables
	*/
	genUIItem(key, uiItem, inPropertyId, indexof) {
		let textClass = "";
		let icon = null;
		let text = "";
		switch (uiItem.itemType) {
		case ("control"): {
			// If the uiItem has additonalPanels, this indicates that the uiItem is
			// a vertical radio button set followed by a SelectorPanel which has the
			// insert_panels boolean set to true.
			if (uiItem.additionalItems && uiItem.additionalItems.length > 0) {
				uiItem.control.additionalItems = uiItem.additionalItems;
				uiItem.control.optionalPanels =
					this.generateAdditionalPanels(uiItem.additionalItems, key, null, indexof, true);
			}

			const propertyId = { name: uiItem.control.name };

			// Used for subpanels in tables
			if (inPropertyId) {
				const parentPropertyId = cloneDeep(inPropertyId);
				// This control is the last child in parentPropertyId, need to update the child's col index
				this.props.controller.updateLastChildPropertyId(parentPropertyId, { col: indexof(uiItem.control.name) });
				return this.ControlFactory.createControlItem(uiItem.control, parentPropertyId);
			}

			return this.ControlFactory.createControlItem(uiItem.control, propertyId);
		}
		case ("additionalLink"):
			var subPanel = this.genPanel(key, uiItem.panel, inPropertyId, indexof);
			return (<SubPanelButton key={"sub-panel-button." + key}
				label={uiItem.text}
				title={uiItem.secondaryText}
				panel={subPanel}
				controller={this.props.controller}
				rightFlyout={this.props.rightFlyout}
			/>);
		case ("staticText"):
			textClass = classNames("properties-static-text", uiItem.textType);
			icon = uiItem.textType === "info" ? <div><Icon type={CARBON_ICONS.INFORMATION} className="properties-static-text-icon-info" /></div> : null;
			text = <div className={textClass}>{PropertyUtil.evaluateText(uiItem.text, this.props.controller)}</div>;
			return <div key={"static-text." + key} className="properties-static-text-container">{icon}{text}</div>;
		case ("linkText"): // linkText used for Alerts tab. Only used internally
			textClass = classNames("properties-link-text-container", uiItem.textType);
			if (uiItem.textType === "warning") {
				icon = <Icon type={CONDITION_MESSAGE_TYPE.WARNING} />;
			} else if (uiItem.textType === "error") {
				icon = <Icon type={CONDITION_MESSAGE_TYPE.ERROR} />;
			}
			text = (
				<Link className="properties-link-text" onClick={this._handleMessageClick.bind(this, uiItem.controlId)} >
					{PropertyUtil.evaluateText(uiItem.text, this.props.controller)}
				</Link>);
			return <div key={"link-text." + key} className={textClass} >{icon}{text}</div>;
		case ("hSeparator"):
			return <hr key={"h-separator." + key} className="properties-h-separator" />;
		case ("panel"):
		case ("tearsheet"):
			return this.genPanel(key, uiItem.panel, inPropertyId, indexof);
		case ("subTabs"):
			// All Subtabs will become a LeftNav if displayed inside a Tearsheet container
			return (<Subtabs key={"subtabs." + key}
				tabs={uiItem.tabs}
				className={uiItem.className}
				controller={this.props.controller}
				rightFlyout={this.props.rightFlyout}
				genUIItem={this.genUIItem}
				nestedPanel={uiItem.nestedPanel}
				leftnav={this.props.controller.isTearsheetContainer()}
			/>);
		case ("primaryTabs"):
			return this.genPrimaryTabs(key, uiItem.tabs, inPropertyId, indexof);
		case ("panelSelector"):
			return this.genPanelSelector(key, uiItem.tabs, uiItem.dependsOn, inPropertyId, indexof, uiItem.id, uiItem.className);
		case ("checkboxSelector"):
			return this.genPanel(key, uiItem.panel, inPropertyId, indexof);
		case ("customPanel"):
			return this.generateCustomPanel(key, uiItem.panel);
			// only generate summary panel for right side flyout
		case ("action"):
			return this.actionFactory.generateAction(key, uiItem.action);
		case ("textPanel"):
			if (uiItem.panel) {
				return (<TextPanel key={"text-panel-" + key} panel={uiItem.panel} controller={this.props.controller} />);
			}
			return <div key={"unknown." + key}>Unknown: {uiItem.itemType}</div>;
		default:
			return <div key={"unknown." + key}>Unknown: {uiItem.itemType}</div>;
		}
	}

	generateCustomPanel(key, panel) {
		if (this.props.customPanels) {
			for (const custPanel of this.props.customPanels) {
				if (custPanel.id() === panel.id) {
					try {
						return (
							<div
								className={classNames("properties-custom-panel", { "properties-control-nested-panel": get(panel, "nestedPanel", false) }) }
								key={"custom." + key}
							>
								{new custPanel(panel.parameters, this.props.controller, panel.data).renderPanel()}
							</div>);
					} catch (error) {
						logger.warn("Error thrown creating custom panel: " + error);
						return null;
					}
				}
			}
		}
		return <div key={"custom." + key}>Panel Not Found: {panel.id}</div>;
	}

	generateSharedControlNames(panel) {
		for (const info of this.props.controller.getSharedCtrlInfo()) {
			if (typeof info.id !== "undefined" && info.id === panel.id) {
				return;
			}
		}
		const sharedCtrlNames = [];
		for (const panelItem of panel.uiItems) {
			// only push uiItems with controls.  Some uiItems are for display only and shouldn't be added.
			if (panelItem.control && panelItem.control.name) {
				const controlName = panelItem.control.name;
				sharedCtrlNames.push({
					"controlName": controlName
				});
			}
		}
		this.props.controller.addSharedControls(panel.id, sharedCtrlNames);
	}

	genPanel(key, panel, propertyId, indexof) {
		let content = this.genUIContent(panel.uiItems, propertyId, indexof);
		const id = "panel." + key;
		switch (panel.panelType) {
		case ("columnSelection"):
			this.generateSharedControlNames(panel);
			// needs to be ran after setting shared controls to get correct fields in shared controls
			content = this.genUIContent(panel.uiItems, propertyId, indexof);
			return (<ControlPanel
				key={id}
				controller={this.props.controller}
				panel={panel}
			>
				{content}
			</ControlPanel>);
		case ("summary"):
			if (this.props.rightFlyout) {
				return (
					<SummaryPanel
						key={"summary-panel-" + id}
						controller={this.props.controller}
						panel={panel}
					>
						{content}
					</SummaryPanel>);
			}
			return content;
		case ("actionPanel"):
			return (
				<ActionPanel key={"action-panel-" + key} controller={this.props.controller} panel={panel}>
					{content}
				</ActionPanel>);
		case ("twisty"):
			return (
				<TwistyPanel
					key={id}
					controller={this.props.controller}
					panel={panel}
				>
					{content}
				</TwistyPanel>);
		case ("tearsheet"):
			this.TEARSHEETS[panel.id] = {
				panel: panel,
				title: panel.label,
				description: panel.description ? panel.description.text : null,
				content: content
			};
			if (this.props.controller.getActiveTearsheet() !== null) {
				this.visibleTearsheet = this.TEARSHEETS[this.props.controller.getActiveTearsheet()];
			} else {
				this.visibleTearsheet = null;
			}
			if (!this.FIRST_TEARSHEET_ID || this.FIRST_TEARSHEET_ID === panel.id) {
				this.FIRST_TEARSHEET_ID = panel.id;
				const onCloseCallback = () => {
					this.props.controller.clearActiveTearsheet();
				};
				return (
					<TearSheet
						open={this.props.controller.getActiveTearsheet() !== null}
						onCloseCallback={onCloseCallback}
						key={panel.id}
						tearsheet={this.visibleTearsheet}
					/>
				);
			}
			return null;
		case ("column"):
			return (
				<ColumnPanel
					key={id}
					controller={this.props.controller}
					panel={panel}
				>
					{content}
				</ColumnPanel>);
		default:
			return (<ControlPanel
				key={id}
				controller={this.props.controller}
				panel={panel}
			>
				{content}
			</ControlPanel>);
		}
	}

	/**
	* Close the field picker and invoke callback function
	* @param newSelectedFields all fields selected, includes newSelections
	* @param newSelections the newly selected rows
	*/
	closeFieldPicker(newSelectedFields, newSelections) {
		if (this.closeFieldPickerCallback) {
			this.closeFieldPickerCallback(newSelectedFields, newSelections);
			this.closeFieldPickerCallback = null;
		}
		this.props.showPropertiesButtons(true);
		this.fieldPickerPropertyId = null;
		this.setState({
			showFieldPicker: false
		});
	}

	/**
	* Opens the field picker
	* @param propertyId of the control opening the field picker
	* @param callback function to invoke when closing the field picker
	*/
	openFieldPicker(propertyId, callback) {
		this.props.showPropertiesButtons(false);
		this.fieldPickerPropertyId = propertyId;
		this.closeFieldPickerCallback = callback;
		this.setState({
			showFieldPicker: true
		});
	}

	/**
	* Renders the field picker with the control's current selected values and fields
	* @param title string to display as the field picker's title
	*/
	fieldPicker(title) {
		if (this.fieldPickerPropertyId && this.fieldPickerPropertyId.name) {
			const currentControlValues = this.props.controller.getPropertyValue(this.fieldPickerPropertyId);
			// if in columnSelectionPanel, filter out fields that are in the other controls
			const fields = this.props.controller.getFilteredDatasetMetadata(this.fieldPickerPropertyId);

			// create a list of field names to be passed into the field picker
			const control = this.props.controller.getControl(this.fieldPickerPropertyId);
			let dmImage;
			const tableFieldIndex = PropertyUtil.getTableFieldIndex(control);
			const subControls = control.subControls;
			if (tableFieldIndex !== -1) {
				if (!subControls) {
					dmImage = control.dmImage;
				} else {
					dmImage = subControls[tableFieldIndex].dmImage;
				}
			}
			const formattedFieldsList = PropertyUtil.getFieldsFromControlValues(control, currentControlValues, fields);

			return (<div className="properties-fp-table">
				<FieldPicker
					key="field-picker-control"
					controller={this.props.controller}
					closeFieldPicker={this.closeFieldPicker}
					currentFields={formattedFieldsList}
					fields={fields}
					title={title}
					rightFlyout={this.props.rightFlyout}
					dmIcon={dmImage}
				/>
			</div>);
		}
		return <div />;
	}

	genAlertsTab(messages) {
		const msgUIItems = messages.map((msg) => (
			{
				"itemType": "linkText",
				"text": msg.text,
				"textType": msg.type,
				"controlId": { "name": msg.id_ref }
			}));

		return {
			"text": PropertyUtil.formatMessage(
				this.props.controller.getReactIntl(),
				MESSAGE_KEYS.ALERTS_TAB_TITLE),
			"group": ALERT_TAB_GROUP,
			"content":
				{ "itemType": "panel",
					"panel": {
						"id": "alerts-panel",
						"panelType": "general",
						"uiItems": msgUIItems
					}
				}
		};
	}

	render() {
		let uiItems = this.props.controller.getUiItems();
		if (this.props.showAlertsTab && !isEmpty(this.messages) && uiItems[0].itemType === "primaryTabs" && uiItems[0].tabs && uiItems[0].tabs.length > 1) {
			// create a new copy for uiItems object so that alerts are not added multiple times
			uiItems = cloneDeep(uiItems);
			uiItems[0].tabs.unshift(this.genAlertsTab(this.messages)); // add alerts tab to the beginning of the tabs array
		}

		let content = this.genUIContent(uiItems);
		let wideFly = <div />;
		let stackedTearsheet;

		const form = this.props.controller.getForm();
		const title = PropertyUtil.formatMessage(this.props.controller.getReactIntl(),
			MESSAGE_KEYS.FIELDPICKER_SAVEBUTTON_LABEL) + " " + form.label;

		if (this.state.showFieldPicker) {
			if (this.props.rightFlyout) {
				wideFly = (<WideFlyout
					showPropertiesButtons={false}
					show
					title={title}
					light={this.props.controller.getLight()}
				>
					{this.fieldPicker(title)}
				</WideFlyout>);
			} else if (this.props.controller.isTearsheetContainer()) {
				stackedTearsheet = (<TearSheet
					open
					stacked
					tearsheet={{
						title: title,
						content: this.fieldPicker()
					}}
				/>);
			} else {
				content = this.fieldPicker(title);
			}
		}

		return (
			<div className={classNames("properties-editor-form",
				{ "tearsheet-container": this.props.controller.isTearsheetContainer() },
				{ "right-flyout-tabs-view": this.props.rightFlyout && this.props.categoryView === CATEGORY_VIEW.TABS },
				{ "field-picker": this.state.showFieldPicker })}
			>
				{content}
				{wideFly}
				{stackedTearsheet}
			</div>
		);
	}
}

EditorForm.propTypes = {
	controller: PropTypes.object.isRequired,
	additionalComponents: PropTypes.object,
	showPropertiesButtons: PropTypes.func,
	customPanels: PropTypes.array,
	rightFlyout: PropTypes.bool,
	categoryView: PropTypes.oneOf([CATEGORY_VIEW.ACCORDIONS, CATEGORY_VIEW.TABS]),
	showAlertsTab: PropTypes.bool,
	activeTab: PropTypes.string, // set by redux
	setActiveTab: PropTypes.func, // set by redux
	messages: PropTypes.array // set by redux
};

const mapStateToProps = (state, ownProps) => ({
	activeTab: state.componentMetadataReducer.activeTab,
	messages: ownProps.controller.getErrorMessages(true, true, true)
});

const mapDispatchToProps = (dispatch, ownProps) => ({
	setActiveTab: (tabId) => {
		dispatch(setActiveTab(tabId));
	}
});

export default connect(mapStateToProps, mapDispatchToProps)(EditorForm);<|MERGE_RESOLUTION|>--- conflicted
+++ resolved
@@ -18,12 +18,7 @@
 import PropTypes from "prop-types";
 import { connect } from "react-redux";
 import { setActiveTab } from "./../../actions";
-<<<<<<< HEAD
-import { Accordion, AccordionItem } from "carbon-components-react";
-import { Tab, Tabs, Link } from "carbon-components-react";
-=======
-import { Tab, Tabs, TabList, TabPanel, Link, TabPanels } from "@carbon/react";
->>>>>>> 643f5ab3
+import { Tab, Tabs, TabList, TabPanel, Link, TabPanels, Accordion, AccordionItem  } from "@carbon/react";
 import * as PropertyUtil from "./../../util/property-utils";
 import { MESSAGE_KEYS, CARBON_ICONS, CONDITION_MESSAGE_TYPE, STATES, CATEGORY_VIEW } from "./../../constants/constants";
 import { cloneDeep, isEmpty, sortBy, get, filter } from "lodash";
@@ -152,12 +147,9 @@
 
 	genPrimaryTabs(key, tabs, propertyId, indexof) {
 		const tabContent = [];
-<<<<<<< HEAD
 		const tabContentAcc = [];
-=======
 		const tabLists = [];
 		const tabPanels = [];
->>>>>>> 643f5ab3
 		let hasAlertsTab = false;
 		let modalSelected = 0;
 		let hiddenTabs = 0;
