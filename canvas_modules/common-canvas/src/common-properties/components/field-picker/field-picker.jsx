/*
 * Copyright 2017-2023 Elyra Authors
 *
 * Licensed under the Apache License, Version 2.0 (the "License");
 * you may not use this file except in compliance with the License.
 * You may obtain a copy of the License at
 *
 * http://www.apache.org/licenses/LICENSE-2.0
 *
 * Unless required by applicable law or agreed to in writing, software
 * distributed under the License is distributed on an "AS IS" BASIS,
 * WITHOUT WARRANTIES OR CONDITIONS OF ANY KIND, either express or implied.
 * See the License for the specific language governing permissions and
 * limitations under the License.
 */

/* eslint max-depth: ["error", 6] */

import React from "react";
import PropTypes from "prop-types";
import FlexibleTable from "./../flexible-table";
import TruncatedContentTooltip from "./../truncated-content-tooltip";
import PropertiesButtons from "./../properties-buttons";
import * as PropertyUtils from "./../../util/property-utils";

import { Button } from "@carbon/react";

import { MESSAGE_KEYS, DATA_TYPE, SORT_DIRECTION, ROW_SELECTION } from "./../../constants/constants";
import Icon from "./../../../icons/icon.jsx";
import { Reset } from "@carbon/react/icons";

import { has, isEmpty, sortBy, isEqual } from "lodash";

import Tooltip from "./../../../tooltip/tooltip.jsx";

export default class FieldPicker extends React.Component {
	static getDerivedStateFromProps(nextProps, prevState) {
		if (!isEqual(nextProps.fields, prevState.origFields)) {
			let selectedFields = prevState.selectedFields;
			if (nextProps.currentFields) {
				if (!isEqual(Object.keys(nextProps.currentFields), Object.keys(prevState.selectedFields))) {
					selectedFields = nextProps.currentFields;
				}
			}
			return ({ fields: nextProps.fields, selectedFields: selectedFields, origFields: nextProps.fields });
		}
		return ({});
	}
	constructor(props) {
		super(props);
		this.state = {
			fields: this.props.fields, // list of fields dynamically adjusted by filtered or sort criteria
			origFields: this.props.fields,
			filterIcons: [],
			filterText: "",
			selectedFields: this.props.currentFields // list of fields selected
		};
		this.multiSchema = props.controller.getDatasetMetadataSchemas() &&
			props.controller.getDatasetMetadataSchemas().length > 1;
		this.filterList = [];

		this.filterType = this.filterType.bind(this);
		this.getTableData = this.getTableData.bind(this);
		this.getVisibleData = this.getVisibleData.bind(this);
		this.handleSave = this.handleSave.bind(this);
		this.handleCancel = this.handleCancel.bind(this);
		this.handleReset = this.handleReset.bind(this);
		this.getNewSelections = this.getNewSelections.bind(this);
		this.onSort = this.onSort.bind(this);
		this.onFilter = this.onFilter.bind(this);
		this.updateFieldSelections = this.updateFieldSelections.bind(this);
		this.filterList = this.getAvailableFilters();
	}

	onFilter(filterString) {
		this.setState({ filterText: filterString });
	}

	/**
	* Reorder the current list of fields displayed according to the sort column
	* @param spec object with a column and direction to sort
	*/
	onSort(spec) {
		let fields = Array.from(this.state.fields);
		fields = sortBy(fields, function(field) {
			switch (spec.column) {
			case "fieldName": return field.origName;
			case "dataType": return field.type;
			case "schemaName": return field.schema;
			default: return null;
			}
		});
		if (spec.direction === SORT_DIRECTION.DESC) {
			fields.reverse();
		}
		this.setState({ fields: fields });
	}

	getAvailableFilters() {
		const filters = [];
		for (const key in DATA_TYPE) {
			if (has(DATA_TYPE, key)) {
				const dataType = DATA_TYPE[key];
				for (const field of this.props.fields) {
					if (dataType === field.type) {
						const filter = {
							"type": field.type
						};
						let duplicate = false;
						for (const filtered of filters) {
							if (filtered.type === filter.type) {
								duplicate = true;
								break;
							}
						}
						if (!duplicate) {
							filters.push(filter);
						}
						break;
					}
				}
			}
		}
		return filters;
	}

	getTableData() {
		const fields = this.getVisibleData();
		const tableData = [];
		const selectedFields = this.state.selectedFields;
		const selectedRowsIndex = [];
		for (let i = 0; i < selectedFields.length; i++) {
			const idx = fields.findIndex((field) => field.name === selectedFields[i]);
			if (idx !== -1) {
				selectedRowsIndex.push(idx);
			}
		}
		for (let i = 0; i < fields.length; i++) {
			const field = fields[i];
			const columns = [];
			let dmIcon = null;
			if (this.props.dmIcon && this.props.dmIcon !== "type") {
				const metadata = this.props.controller.getDatasetMetadataFields();
				const dmIconType = PropertyUtils.getDMFieldIcon(metadata, field.origName, this.props.dmIcon);
				const icon = dmIconType ? <Icon type={dmIconType} /> : null;
				// don't show icon for type since it's already being displayed
				if (icon) {
					dmIcon = (
						<div className="properties-fp-field-type-icon">
							{icon}
						</div>
					);
				}
			}
			const fpFieldName = (
				<span className="properties-fp-field-name">
					{field.origName}
				</span>
			);

			const fieldNameWithTooltip = (
				<TruncatedContentTooltip
					content={fpFieldName}
					tooltipText={field.origName}
					disabled={false}
				/>
			);
			const fieldContent = (
				<div className="properties-fp-field">
					{dmIcon}
					{fieldNameWithTooltip}
				</div>
			);

			columns.push({
				column: "fieldName",
				content: fieldContent,
				fieldName: field.origName
			});
			if (this.multiSchema) {
				const schemaContent = (<div className="properties-fp-schema">
					{field.schema}
				</div>);
				columns.push({ column: "schemaName", content: schemaContent });
			}
			columns.push({
				column: "dataType",
				content: (<div className="properties-fp-data">
					<div className={"properties-fp-data-type-icon"}>
						<Icon type={field.type} />
					</div>
					<div className="properties-fp-field-type">{field.type}</div>
				</div>),
				value: field.type
			});

			tableData.push({ className: "properties-fp-data-rows", columns: columns });
		}
		this.selectedRowsIndex = selectedRowsIndex;
		return tableData;
	}

	/**
	* Returns list of visible fields from search or filter
	*/
	getVisibleData() {
		const that = this;
		const data = this.state.fields;
		const	filteredData = data.filter(function(row) {
			return that.state.filterIcons.indexOf(row.type) < 0;
		});

		const visibleData = filteredData.filter(function(row) {
			if (typeof that.state.filterText !== "undefined" && that.state.filterText !== null) {
				return row.origName.toLowerCase().indexOf(that.state.filterText.toLowerCase()) > -1;
			}
			return true;
		});

		return visibleData;
	}

	/**
	 * Returns any new columns that were not a part of the original set.
	 */
	getNewSelections() {
		const deltas = [];
		const initialValues = this.props.currentFields;
		if (this.state.selectedFields) {
			for (let i = 0; i < this.state.selectedFields.length; i++) {
				if (typeof initialValues === "undefined" || initialValues === null || initialValues.indexOf(this.state.selectedFields[i]) < 0) {
					deltas.push(i);
				}
			}
		}
		return deltas;
	}

	handleSave() {
		this.props.closeFieldPicker(this.state.selectedFields, this.getNewSelections());
	}

	handleCancel() {
		this.handleReset();
		this.props.closeFieldPicker();
	}

	updateFieldSelections(rowsIndex) {
		const fields = this.getVisibleData();
		const currField = Array.from(this.state.selectedFields);
		// Remove previously selected fields
		let current = currField.filter(function(value, index, arr) {
			const idx = fields.findIndex((field) => field.name === currField[index]);
			return (idx === -1);
		});
		// Add new selections in current
		rowsIndex.forEach((rowIndex) => {
			current.push(fields[rowIndex].name);
		});

		current = Array.from(new Set(current));
		this.setState({
			selectedFields: current
		});
	}

	/**
	* Returns true if field is found in list, else false
	* @param list array of fields to search through
	* @param fieldName field name to find in data
	*/
	isFieldInList(list, fieldName) {
		return list.some(function(field) {
			return field.name === fieldName;
		});
	}

	handleReset() {
		this.setState({
			selectedFields: this.props.currentFields,
			filterIcons: [],
			filterText: "",
		});
	}

	filterType(evt) {
		const type = evt.currentTarget.getAttribute("data-type");
		const iconsSelected = Array.from(this.state.filterIcons);
		const index = iconsSelected.indexOf(type);
		if (index < 0) {
			iconsSelected.push(type);
		} else {
			iconsSelected.splice(index, 1);
		}
		this.setState({ filterIcons: iconsSelected });
	}

	_genBackButton() {
		let applyLabel = PropertyUtils.formatMessage(this.props.controller.getReactIntl(), MESSAGE_KEYS.APPLYBUTTON_LABEL);
		const rejectLabel = PropertyUtils.formatMessage(this.props.controller.getReactIntl(), MESSAGE_KEYS.REJECTBUTTON_LABEL);

		if (!this.props.rightFlyout) {
			applyLabel = PropertyUtils.formatMessage(this.props.controller.getReactIntl(), MESSAGE_KEYS.FIELDPICKER_SAVEBUTTON_MODAL_LABEL);
		}

		return (<PropertiesButtons
			okHandler={this.handleSave}
			cancelHandler={this.handleCancel}
			showPropertiesButtons
			applyLabel={applyLabel}
			rejectLabel={rejectLabel}
		/>);
	}

	_genResetButton() {
		const resetLabel = PropertyUtils.formatMessage(this.props.controller.getReactIntl(),
			MESSAGE_KEYS.FIELDPICKER_RESETBUTTON_LABEL);
<<<<<<< HEAD

		const Reset24 = React.forwardRef((props, ref) => <Reset ref={ref} size={24} {...props} />);
=======
		const defaultSelections = this.props.currentFields;
		const selectedFields = this.state.selectedFields;
		const isSelectionEqual = defaultSelections.length === selectedFields.length && defaultSelections.every((field) => selectedFields.indexOf(field) > -1);
>>>>>>> ad80a7c9
		return (
			<Button
				className="properties-fp-reset-button-container"
				disabled={isSelectionEqual}
				onClick={this.handleReset}
				renderIcon={Reset24}
				iconDescription={resetLabel}
				size="sm"
				kind="ghost"
			>
				<span>{resetLabel}</span>
			</Button>
		);
	}

	_genFilterTypes() {
		const that = this;
		const filterLabel = PropertyUtils.formatMessage(this.props.controller.getReactIntl(),
			MESSAGE_KEYS.FIELDPICKER_FILTER_LABEL);
		const filters = this.filterList.map(function(filter, ind) {
			let enabled = true;
			for (let i = 0; i < that.state.filterIcons.length; i++) {
				if (filter.type === that.state.filterIcons[i]) {
					enabled = false;
					break;
				}
			}
			const filterTooltipId = "tooltip-filters-" + ind;
			const dataTypeLabel = PropertyUtils.formatMessage(that.props.controller.getReactIntl(), MESSAGE_KEYS[`FIELDPICKER_${filter.type.toUpperCase()}_LABEL`]);
			const tooltip = (
				<div className="properties-tooltips">
					{dataTypeLabel}
				</div>
			);
			const row = (
				<li key={"filters" + ind} className="properties-fp-filter-list-li">
					<div className="properties-tooltips-filter">
						<Tooltip
							id={filterTooltipId}
							tip={tooltip}
							direction="bottom"
							className="properties-tooltips icon-tooltip"
							disable={isEmpty(filter.type)}
						>
							<Button
								className="properties-fp-filter"
								data-type={filter.type}
								onClick={that.filterType.bind(that)}
								aria-label={filterLabel + " " + filter.type}
								kind="ghost"
							>
								<Icon type={filter.type} disabled={!enabled} />
							</Button>
						</Tooltip>
					</div>
				</li>
			);
			return (row);
		});
		return (
			<ul className="properties-fp-filter-list">
				<li className="properties-fp-filter-list-title properties-fp-filter-list-li">
					{filterLabel}
				</li>
				{filters}
			</ul>
		);
	}

	_genTable() {

		const fieldColumnLabel = PropertyUtils.formatMessage(this.props.controller.getReactIntl(),
			MESSAGE_KEYS.FIELDPICKER_FIELDCOLUMN_LABEL);
		// TODO: debug why resource key not used
		const schemaColumnLabel = PropertyUtils.formatMessage(this.props.controller.getReactIntl(),
			MESSAGE_KEYS.FIELDPICKER_SCHEMACOLUMN_LABEL);
		const dataTypeColumnLabel = PropertyUtils.formatMessage(this.props.controller.getReactIntl(),
			MESSAGE_KEYS.FIELDPICKER_DATATYPECOLUMN_LABEL);
		// TODO get label from resource and make id unique
		const headers = [];
		headers.push({ "key": "fieldName", "label": fieldColumnLabel });
		if (this.multiSchema) {
			headers.push({ "key": "schemaName", "label": schemaColumnLabel });
		}
		headers.push({ "key": "dataType", "label": dataTypeColumnLabel });

		const tableData = this.getTableData();

		return (
			<FlexibleTable className="properties-fp-table"
				sortable={["fieldName", "schemaName", "dataType"]}
				filterable={["fieldName"]}
				onFilter={this.onFilter}
				columns={headers}
				data={tableData}
				onSort={this.onSort}
				filterKeyword={this.state.filterText}
				scrollKey="field-picker"
				noAutoSize
				tableLabel={this.props.title ? this.props.title : ""}
				selectedRows={this.selectedRowsIndex}
				updateRowSelections={this.updateFieldSelections}
				rowSelection={ROW_SELECTION.MULTIPLE}
				light={this.props.controller.getLight() && !this.props.controller.isTearsheetContainer()}
			/>
		);
	}

	render() {
		const backButton = this._genBackButton();
		const resetButton = this._genResetButton();
		const filterTypes = this._genFilterTypes();
		const table = this._genTable();

		return (<React.Fragment>
			<div className="properties-fp-top-row">
				{filterTypes}
				{resetButton}
			</div>
			{table}
			{backButton}
		</React.Fragment>);
	}
}

FieldPicker.propTypes = {
	closeFieldPicker: PropTypes.func.isRequired,
	currentFields: PropTypes.array.isRequired,
	fields: PropTypes.array, // in current data model
	title: PropTypes.string,
	controller: PropTypes.object.isRequired,
	rightFlyout: PropTypes.bool,
	dmIcon: PropTypes.string
};<|MERGE_RESOLUTION|>--- conflicted
+++ resolved
@@ -315,14 +315,10 @@
 	_genResetButton() {
 		const resetLabel = PropertyUtils.formatMessage(this.props.controller.getReactIntl(),
 			MESSAGE_KEYS.FIELDPICKER_RESETBUTTON_LABEL);
-<<<<<<< HEAD
-
 		const Reset24 = React.forwardRef((props, ref) => <Reset ref={ref} size={24} {...props} />);
-=======
 		const defaultSelections = this.props.currentFields;
 		const selectedFields = this.state.selectedFields;
 		const isSelectionEqual = defaultSelections.length === selectedFields.length && defaultSelections.every((field) => selectedFields.indexOf(field) > -1);
->>>>>>> ad80a7c9
 		return (
 			<Button
 				className="properties-fp-reset-button-container"
