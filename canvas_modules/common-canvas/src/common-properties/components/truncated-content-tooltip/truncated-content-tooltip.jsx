/*
 * Copyright 2017-2022 Elyra Authors
 *
 * Licensed under the Apache License, Version 2.0 (the "License");
 * you may not use this file except in compliance with the License.
 * You may obtain a copy of the License at
 *
 * http://www.apache.org/licenses/LICENSE-2.0
 *
 * Unless required by applicable law or agreed to in writing, software
 * distributed under the License is distributed on an "AS IS" BASIS,
 * WITHOUT WARRANTIES OR CONDITIONS OF ANY KIND, either express or implied.
 * See the License for the specific language governing permissions and
 * limitations under the License.
 */

import React from "react";
import PropTypes from "prop-types";
import Tooltip from "./../../../tooltip/tooltip.jsx";
import { has } from "lodash";

// Reusable component to show tooltip if the content is truncated
export default class TruncatedContentTooltip extends React.Component {
	// Return true if the string can be displayed in the available space
	// Return false if the string is truncated and ellipsis is shown on the UI
	// (offsetWidth) is a measurement in pixels of the element's CSS width, including any borders, padding, and vertical scrollbars
	// (scrollWidth) value is equal to the minimum width the element would require
	//  in order to fit all the content in the viewport without using a horizontal scrollbar
	canDisplayFullText(elem) {
		if (elem) {
			const firstChildWidth = elem.firstChild && elem.firstChild.scrollWidth ? elem.firstChild.scrollWidth : 0;
			const displayWidth = elem.offsetWidth;
			let fullWidth = firstChildWidth;
			if (firstChildWidth === 0) {
				fullWidth = elem.scrollWidth;
			}
			const canDisplayFullText = fullWidth <= displayWidth;
			return canDisplayFullText;
		}
		return false; // Show tooltip if we cannot read the width (Canvas objects)
	}

	render() {
		const canDisplayFullText = this.canDisplayFullText(this.props.truncatElem);
		let tooltipText = this.props.tooltipText;
		if (typeof this.props.tooltipText !== "object") {
			tooltipText = String(this.props.tooltipText);
		}
		const tooltip = (
			<div className="properties-tooltips">
				{tooltipText}
			</div>
		);
		return (
			<div className="properties-truncated-tooltip">
<<<<<<< HEAD
				{(!canDisplayFullText)
					?	<Tooltip
						id={`${uuid4()}-properties`}
						tip={tooltip}
						direction="bottom"
						className="properties-tooltips"
						disable={has(this.props, "disabled") ? this.props.disabled : true}
						showToolTipIfTruncated
						truncatElem={this.props.truncatElem}
					>
						{this.props.content}
					</Tooltip>
					: <>
						{this.props.content}
					</>}
=======
				<Tooltip
					id="properties"
					tip={tooltip}
					direction="bottom"
					className="properties-tooltips"
					disable={has(this.props, "disabled") ? this.props.disabled : true}
					showToolTipIfTruncated
				>
					{this.props.content}
				</Tooltip>
>>>>>>> d41b298a
			</div>
		);
	}
}

TruncatedContentTooltip.propTypes = {
	content: PropTypes.element.isRequired,
	truncatElem: PropTypes.truncatElem,
	tooltipText: PropTypes.oneOfType([
		PropTypes.string.isRequired,
		PropTypes.object.isRequired,
		PropTypes.number.isRequired,
		PropTypes.bool.isRequired,
		PropTypes.array.isRequired
	]),
	disabled: PropTypes.bool
};<|MERGE_RESOLUTION|>--- conflicted
+++ resolved
@@ -53,10 +53,9 @@
 		);
 		return (
 			<div className="properties-truncated-tooltip">
-<<<<<<< HEAD
 				{(!canDisplayFullText)
 					?	<Tooltip
-						id={`${uuid4()}-properties`}
+						id="properties"
 						tip={tooltip}
 						direction="bottom"
 						className="properties-tooltips"
@@ -69,18 +68,6 @@
 					: <>
 						{this.props.content}
 					</>}
-=======
-				<Tooltip
-					id="properties"
-					tip={tooltip}
-					direction="bottom"
-					className="properties-tooltips"
-					disable={has(this.props, "disabled") ? this.props.disabled : true}
-					showToolTipIfTruncated
-				>
-					{this.props.content}
-				</Tooltip>
->>>>>>> d41b298a
 			</div>
 		);
 	}
