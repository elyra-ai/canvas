--- conflicted
+++ resolved
@@ -517,9 +517,8 @@
 			)
 			: null;
 
-<<<<<<< HEAD
 		const ftClassname = classNames("properties-ft-control-container", { "properties-light-disabled": !this.props.light });
-=======
+    
 		let tableHeight = 0;
 		const multiSelectEditRowsRem = 2 * REM_HEADER_HEIGHT; // multi-select adds two rows when selectedEditRow
 		const multiSelectEditRowsPixels = multiSelectEditRowsRem * ONE_REM_HEIGHT;
@@ -529,7 +528,6 @@
 		} else if (this.state.rows === -1 && this.state.dynamicHeight && this.state.dynamicHeight !== -1) {
 			tableHeight = this.state.dynamicHeight - (this.props.selectedEditRow ? multiSelectEditRowsPixels : 0);
 		}
->>>>>>> 5d3b3557
 
 		return (
 			<div data-id={"properties-ft-" + this.props.scrollKey} className={ftClassname} ref={ (ref) => (this.flexibleTable = ref) }>
