--- conflicted
+++ resolved
@@ -255,11 +255,6 @@
 					<Information16 className="properties-vt-info-icon" />
 				</Tooltip>
 			</div>);
-
-<<<<<<< HEAD
-=======
-		const tooltipId = `tooltip-column-${dataKey}`;
->>>>>>> d41b298a
 
 		const resizeElem = columnData.resizable && !this.isLastColumn(dataKey)
 			? (<Draggable
