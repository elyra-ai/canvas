--- conflicted
+++ resolved
@@ -24,16 +24,10 @@
 	justify-content: space-between;
 
 	.properties-batch-summary {
-<<<<<<< HEAD
 		@include carbon.type-style("label-02");
 		padding: 0 carbon.$spacing-05;
 		color: carbon.$text-on-color;
-=======
-		@include type-style("label-02");
-		padding: 0 $spacing-05;
-		color: $text-on-color;
 		min-width: 0;
->>>>>>> d5ea75d6
 	}
 
 	.properties-action-list {
