--- conflicted
+++ resolved
@@ -27,13 +27,7 @@
 	* Returns a new Form
 	*/
 	static makeForm(paramDef) {
-<<<<<<< HEAD
 		const propDef = PropertyDef.makePropertyDef(_.propertyOf(paramDef)("parameters"), _.propertyOf(paramDef)("complex_types"),
-=======
-		const propDef = PropertyDef.makePropertyDef(
-			_.propertyOf(paramDef)("structures"),
-			_.propertyOf(paramDef)("parameters"),
->>>>>>> 74f15078
 			_.propertyOf(paramDef)("uihints"));
 		if (propDef) {
 			const l10nProvider = new L10nProvider(_.propertyOf(paramDef)("resources"));
