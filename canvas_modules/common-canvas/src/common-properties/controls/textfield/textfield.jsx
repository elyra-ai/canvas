--- conflicted
+++ resolved
@@ -111,11 +111,7 @@
 
 		let display = textInput;
 		if (this.props.tableControl) {
-<<<<<<< HEAD
 			const content = textInput;
-=======
-			const tooltipId = "tooltip-column-textfield";
->>>>>>> d41b298a
 			let disabled = true;
 			if (value && this.props.state !== STATES.DISABLED) {
 				disabled = false;
