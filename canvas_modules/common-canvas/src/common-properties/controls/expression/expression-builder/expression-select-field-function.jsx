/*
 * Copyright 2017-2020 IBM Corporation
 *
 * Licensed under the Apache License, Version 2.0 (the "License");
 * you may not use this file except in compliance with the License.
 * You may obtain a copy of the License at
 *
 * http://www.apache.org/licenses/LICENSE-2.0
 *
 * Unless required by applicable law or agreed to in writing, software
 * distributed under the License is distributed on an "AS IS" BASIS,
 * WITHOUT WARRANTIES OR CONDITIONS OF ANY KIND, either express or implied.
 * See the License for the specific language governing permissions and
 * limitations under the License.
 */

import React from "react";
import PropTypes from "prop-types";
import { Switch, ContentSwitcher, Dropdown } from "carbon-components-react";
import FlexibleTable from "./../../../components/flexible-table/flexible-table";
import { MESSAGE_KEYS, EXPRESSION_TABLE_ROWS, SORT_DIRECTION, ROW_SELECTION } from "./../../../constants/constants";
import { formatMessage } from "./../../../util/property-utils";
import { sortBy } from "lodash";
import { v4 as uuid4 } from "uuid";

export default class ExpressionSelectFieldOrFunction extends React.Component {

	constructor(props) {
		super(props);
		this.reactIntl = props.controller.getReactIntl();
		this.recentUseCat = formatMessage(this.reactIntl,
			MESSAGE_KEYS.EXPRESSION_RECENTLY_USED);
		this.recentUseCatInfo = {
			id: this.recentUseCat,
			locLabel: this.recentUseCat,
			field_columns: {
				field_column_info: {
					locLabel: formatMessage(this.reactIntl,
						MESSAGE_KEYS.EXPRESSION_RECENTLY_USED_COLUMN)
				},
				value_column_info: {
					locLabel: formatMessage(this.reactIntl,
						MESSAGE_KEYS.EXPRESSION_VALUE_COLUMN)
				}
			}
		};
		this.inCategories = Object.keys(props.functionList);
		this.fields = this._makeDatasetFields(props.controller.getDatasetMetadataFields(), props.controller.getExpressionInfo().fields);
		this.state = {
			fieldSelected: 0,
			valueSelected: 0,
			functionSelected: 0,
			fieldTableSortSpec: null,
			valuesTableSortSpec: null,
			functionTableSortSpec: null,
			functionCategory: this.inCategories[0], // set the initial function category to the first one in the list.
			selectedIndex: 0,
			fieldCategory: "fields",
			currentFieldDataset: this.fields.field_table_info[0].field_value_groups
		};
		this.controller = props.controller;
		this.onFunctionCatChange = this.onFunctionCatChange.bind(this);
		this.onFieldCatChange = this.onFieldCatChange.bind(this);
		this.onFieldFilter = this.onFieldFilter.bind(this);
		this.onValueFilter = this.onValueFilter.bind(this);
		this.onFunctionFilter = this.onFunctionFilter.bind(this);
		this.language = props.language;

		this.onFieldTableClick = this.onFieldTableClick.bind(this);
		this.onFieldTableDblClick = this.onFieldTableDblClick.bind(this);
		this.onFunctionTableClick = this.onFunctionTableClick.bind(this);
		this.onFunctionTableDblClick = this.onFunctionTableDblClick.bind(this);
		this.onValueTableClick = this.onValueTableClick.bind(this);
		this.onValueTableDblClick = this.onValueTableDblClick.bind(this);

		this.sortTableRows = this.sortTableRows.bind(this);
	}

	onSwitch(switchName, evt) {
		this.setState({
			selectedIndex: switchName.index
		});
	}

	onFunctionCatChange(evt) {
		this.setState({
			functionCategory: evt.selectedItem.value,
			functionSelected: 0
		});
	}

	onFieldCatChange(evt) {
		let currentData = [];
		if (evt.selectedItem.value === this.recentUseCat) {
			currentData = this.props.controller.getExpressionFieldsRecentlyUsed();
		} else {
			for (let index = 0; index < this.fields.field_table_info.length; index++) {
				if (evt.selectedItem.value === this.fields.field_table_info[index].id) {
					currentData = this.fields.field_table_info[index].field_value_groups;
				}
			}
		}
		this.setState({
			fieldCategory: evt.selectedItem.value,
			fieldSelected: 0,
			currentFieldDataset: currentData
		});
	}

	onFieldTableClick(row, evt, rowKey) {
		this.setState({
			fieldSelected: rowKey,
			valueSelected: 0
		});

	}

	onFieldTableDblClick(evt, rowKey, index) {
		const field = this.state.currentFieldDataset[rowKey];
		let value = field.id;
		if (this.state.fieldCategory !== this.recentUseCat) {
			this.props.controller.updateExpressionFieldsRecentlyUsed(field);
		}
		if (this.props.onChange) {
			const quote = (this.language === "CLEM" && this.state.fieldCategory !== "globals") ? "'" : "";
			value = quote + field.id + quote;
			this.props.onChange(value);
		}
	}

	onFieldFilter(filterString) {
		this.setState({ fieldFilterText: filterString });
	}

	onValueTableClick(row, evt, rowKey) {
		this.setState({
			valueSelected: rowKey
		});
	}

	onValueTableDblClick(evt, rowKey, index) {
		if (this.props.onChange) {
			const field = this.state.currentFieldDataset[this.state.fieldSelected];
			if (field.values) {
				const quote = "\"";
				const value = field.values[rowKey].value;
				const fieldValue = (typeof value === "string") ? quote + value + quote : value;
				this.props.onChange(fieldValue);
			} else if (field.range) {
				this.props.onChange(rowKey === 0 ? field.range.min.value : field.range.max.value);
			}
		}
		this.setState({
			valueSelected: rowKey
		});
	}

	onValueFilter(filterString) {
		this.setState({ valueFilterText: filterString });
	}

	onFunctionTableClick(row, evt, rowKey) {
		this.setState({
			functionSelected: rowKey
		});
	}

	onFunctionTableDblClick(evt, rowKey, index) {
		let field;
		if (this.state.functionCategory === this.recentUseCat) {
			field = this.props.controller.getExpressionRecentlyUsed()[rowKey];
		} else {
			field = this.props.functionList[this.state.functionCategory].functionList[rowKey];
			this.props.controller.updateExpressionRecentlyUsed(field);
		}
		const value = field.value;
		if (this.props.onChange) {
			this.props.onChange(value);
		}
	}

	onFunctionFilter(filterString) {
		this.setState({ functionFilterText: filterString });
	}

	setSortColumn(table, spec) {
		switch (table) {
		case "fieldTable": {
			// const sortedData = this.sortTableRows(this.state.currentFieldDataset, spec);
			this.setState({ fieldTableSortSpec: spec }); // , currentFieldDataset: sortedData });
			break;
		}
		case "valuesTable": {
			this.setState({ valuesTableSortSpec: spec });
			break;
		}
		case "functionTable": {
			this.setState({ functionTableSortSpec: spec });
			break;
		}
		default:
		}
	}

	sortTableRows(data, spec) {
		let colIdx = 0;

		if (data.length > 0) {
			const tableColumns = data[0].columns;
			for (let idx = 0; idx < tableColumns.length; idx++) {
				if (tableColumns[idx].column === spec.column) {
					colIdx = idx;
					break;
				}
			}

			const sortedData = sortBy(data, function(row) {
				return row.columns[colIdx].value;
			});
			if (spec.direction === SORT_DIRECTION.DESC) {
				sortedData.reverse();
			}
			return sortedData;
		}
		return data;
	}

	createContentObject(label) {
		return (
			<div className="properties-table-cell-control">
				<div className="properties-expr-table-cell">
					<span>
						{label}
					</span>
				</div>
			</div>
		);
	}

	_makeDatasetFields(dataset, fieldDataset) {
		const fieldColumn = formatMessage(this.reactIntl,
			MESSAGE_KEYS.EXPRESSION_FIELD_COLUMN);
		const storageColumn = formatMessage(this.reactIntl,
			MESSAGE_KEYS.EXPRESSION_STORAGE_COLUMN);
		const valueColumn = formatMessage(this.reactIntl,
			MESSAGE_KEYS.EXPRESSION_VALUE_COLUMN);
		const dropdownLabel = formatMessage(this.reactIntl,
			MESSAGE_KEYS.EXPRESSION_FIELDS_DROPDOWN_TITLE);
		const fieldsCatInfo = {
			id: "fields",
			locLabel: dropdownLabel,
			field_columns: {
				field_column_info: {
					locLabel: fieldColumn
				},
				value_column_info: {
					locLabel: valueColumn
				},
				additional_column_info: [
					{
						id: "storage",
						locLabel: storageColumn
					}
				]
			}
		};

		const fieldsTableInfo = {
			id: "fields",
			field_value_groups: []
		};
		dataset.forEach((field) => {
			var entry = {
				id: field.name,
				additional_column_entries: [
					{
						id: "storage",
						value: field.type
					}
				]
			};
			if (field.metadata.values) {
				entry.values = [];
				field.metadata.values.forEach((val) => {
					entry.values.push({ value: val });
				});
			}
			if (field.metadata.range) {
				entry.range = {};
				if (field.metadata.range.min) {
					entry.range.min = { value: field.metadata.range.min };
				}
				if (field.metadata.range.max) {
					entry.range.max = { value: field.metadata.range.max };
				}
			}
			fieldsTableInfo.field_value_groups.push(entry);
		});
		// if fields already exists in metadata, update it instead of adding it to the front
		let catIndex;
		let infoIndex;
		for (let index = 0; index < fieldDataset.field_categories.length; index++) {
			if (fieldDataset.field_categories[index].id === "fields") {
				catIndex = index;
			}
		}
		for (let index = 0; index < fieldDataset.field_table_info.length; index++) {
			if (fieldDataset.field_table_info[index].id === "fields") {
				infoIndex = index;
			}
		}
		if (typeof catIndex !== "undefined") {
			fieldDataset.field_categories[catIndex] = fieldsCatInfo;
		} else {
			fieldDataset.field_categories.unshift(fieldsCatInfo);
		}
		if (typeof infoIndex !== "undefined") {
			fieldDataset.field_table_info[infoIndex] = fieldsTableInfo;
		} else {
			fieldDataset.field_table_info.unshift(fieldsTableInfo);
		}
		return fieldDataset;
	}


	_makeFieldAndValuesContent() {
		// Make field and value tables headers.
		const fieldCategory = this._makeFieldDropdown();
		const fieldHeaders = [];
		const valueHeader = [];
		const sortable = ["fieldName"];

		let categoryInfo = null;
		let tableContents = null;
		if (this.state.fieldCategory === this.recentUseCat) {
			// get recently used category info and table contents
			categoryInfo = this.recentUseCatInfo;
			tableContents = { id: this.recentUseCat, field_value_groups: this.props.controller.getExpressionFieldsRecentlyUsed() };
		} else {
			// get category info and table contents
			for (let index = 0; index < this.fields.field_categories.length; index++) {
				if (this.state.fieldCategory === this.fields.field_categories[index].id) {
					categoryInfo = this.fields.field_categories[index];
				}
			}
			for (let index = 0; index < this.fields.field_table_info.length; index++) {
				if (this.state.fieldCategory === this.fields.field_table_info[index].id) {
					tableContents = this.fields.field_table_info[index];
				}
			}
		}

		if (categoryInfo) {
			fieldHeaders.push({ key: "fieldName", label: categoryInfo.field_columns.field_column_info.locLabel });
			valueHeader.push({ key: "values", label: categoryInfo.field_columns.value_column_info.locLabel });
			if (categoryInfo.field_columns.additional_column_info) {
				for (let i = 0; i < categoryInfo.field_columns.additional_column_info.length; i++) {
					sortable.push(categoryInfo.field_columns.additional_column_info[i].id);
					fieldHeaders.push({ key: categoryInfo.field_columns.additional_column_info[i].id, label: categoryInfo.field_columns.additional_column_info[i].locLabel });
				}
			}
		}


		let tableData = [];
		let valuesTableData = [];
		if (tableContents && tableContents.field_value_groups) {
			for (let index = 0; index < tableContents.field_value_groups.length; index++) {
				const field = tableContents.field_value_groups[index];
				const fieldColumns = [];
				if (!this.state.fieldFilterText || this.state.fieldFilterText.length === 0 ||
								(field.id.toLowerCase().indexOf(this.state.fieldFilterText.toLowerCase()) > -1)) {
					fieldColumns.push({ column: "fieldName", content: this.createContentObject(field.id), value: field.id });
					if (field.additional_column_entries) {
						this._makeAdditionalColumnsContent(field, fieldColumns);
					}
					tableData.push({ columns: fieldColumns, rowKey: index });
					if (index === this.state.fieldSelected) {
						valuesTableData = this._makeValuesContent(field, valuesTableData);
					}
				}
			}
		}

		// set the selected row and adjust if the table is sorted.
		let selectedField = this.state.fieldSelected;
		if (this.state.fieldTableSortSpec !== null) {
			tableData = this.sortTableRows(tableData, this.state.fieldTableSortSpec);
			selectedField = tableData.findIndex((row) => row.rowKey === this.state.fieldSelected);
		}

		// set the selected row and adjust if the table is sorted.
		let selectedValue = this.state.valueSelected;
		if (this.state.valuesTableSortSpec !== null) {
			valuesTableData = this.sortTableRows(valuesTableData, this.state.valuesTableSortSpec);
			selectedValue = valuesTableData.findIndex((row) => row.rowKey === this.state.valueSelected);
		}

		return (
			<div className="properties-field-and-values-table-container" >
				{fieldCategory}
				<div className="properties-field-table-container" >
					<FlexibleTable
						columns={fieldHeaders}
						data={tableData}
						sortable={sortable}
						filterable={["fieldName"]}
						onFilter={this.onFieldFilter}
						rows={EXPRESSION_TABLE_ROWS}
						controller={this.props.controller}
						rowSelection={ROW_SELECTION.SINGLE}
						updateRowSelections={this.onFieldTableClick}
						selectedRows={[selectedField]}
						onRowDoubleClick={this.onFieldTableDblClick}
						onSort={this.setSortColumn.bind(this, "fieldTable")}
					/>
				</div>
				<div className="properties-value-table-container" >
					<FlexibleTable
						columns={valueHeader}
						data={valuesTableData}
						sortable={["values"]}
						filterable={["values"]}
						onFilter={this.onValueFilter}
						rows={EXPRESSION_TABLE_ROWS}
						controller={this.props.controller}
						rowSelection={ROW_SELECTION.SINGLE}
						updateRowSelections={this.onValueTableClick}
						selectedRows={[selectedValue]}
						onRowDoubleClick={this.onValueTableDblClick}
						onSort={this.setSortColumn.bind(this, "valuesTable")}
					/>
				</div>
			</div>
		);

	}

	_makeValuesContent(field, valuesTableData) {
		const minLabel = formatMessage(this.reactIntl,
			MESSAGE_KEYS.EXPRESSION_MIN_LABEL);
		const maxLabel = formatMessage(this.reactIntl,
			MESSAGE_KEYS.EXPRESSION_MAX_LABEL);
		if (field.values) {
			for (let idx = 0; idx < field.values.length; idx++) {
				this._addValueRow(field.values[idx].value, idx, valuesTableData);
			}
		} else if (field.range) {
			if (field.range.min) {
				this._addValueRow(minLabel + ": " + field.range.min.value, 0, valuesTableData);
			}
			if (field.range.max) {
				this._addValueRow(maxLabel + ": " + field.range.max.value, 1, valuesTableData);
			}
		}
		return valuesTableData;
	}

	_addValueRow(content, index, valuesTableData) {
		if (!this.state.valueFilterText || this.state.valueFilterText.length === 0 ||
					(String(content).toLowerCase()
						.indexOf(this.state.valueFilterText.toLowerCase()) > -1)) {
			const valueColumns = [{ column: "values", content: this.createContentObject(content), value: content }];
			valuesTableData.push({ columns: valueColumns, rowKey: index });
		}
	}

	_makeFunctionsContent() {
		if (this.props.functionList) {
			const categories = Object.keys(this.props.functionList);
			const selectCategory = this._makeFunctionDropdown(categories);
			const functionsTable = this._makeFunctionsTable(categories);
			return (
				<div className="properties-expression-function-table-container" >
					{selectCategory}
					{functionsTable}
				</div>
			);
		}
		return (<span>formatMessage(this.reactIntl,
			MESSAGE_KEYS.EXPRESSION_NO_FUNCTIONS);</span>);
	}

	_makeAdditionalColumnsContent(field, fieldColumns) {
		for (let i = 0; i < field.additional_column_entries.length; i++) {
			fieldColumns.push({ column: field.additional_column_entries[i].id,
				content: this.createContentObject(field.additional_column_entries[i].value), value: field.additional_column_entries[i].value });
		}
	}

	_makeFunctionDropdown(categories) {
		let items = categories.map((val, index) => ({ value: val, label: this.props.functionList[val].locLabel }));
		// Add "Recently Used" category as second category
		const first = items.slice(0, 1);
		const last = items.slice(1);
		items = first.concat({ value: this.recentUseCat, label: this.recentUseCat }, last);
		const label = (this.state.functionCategory === this.recentUseCat) ? this.recentUseCat : this.props.functionList[this.state.functionCategory].locLabel;
<<<<<<< HEAD
		const header = formatMessage(this.reactIntl,
			MESSAGE_KEYS.TABLE_SEARCH_HEADER);
=======
		const listBoxMenuIconTranslationIds = {
			"close.menu": formatMessage(this.reactIntl, MESSAGE_KEYS.DROPDOWN_TOOLTIP_CLOSEMENU),
			"open.menu": formatMessage(this.reactIntl, MESSAGE_KEYS.DROPDOWN_TOOLTIP_OPENMENU)
		};
>>>>>>> 98d3122c
		return (
			<div className="properties-expression-function-select">
				<div className="properties-expression-table-dropdown-header">
					{header}
				</div>
				<Dropdown
					id={"properties-expression-function-select-dropdown-" + uuid4()}
					light
					label={label}
					items={items}
					onChange={this.onFunctionCatChange}
					translateWithId={(id) => listBoxMenuIconTranslationIds[id]}
				/>
			</div>);
	}

	_makeFieldDropdown() {
		const items = [];
		for (let i = 0; i < this.fields.field_categories.length; i++) {
			items.push({ value: this.fields.field_categories[i].id, label: this.fields.field_categories[i].locLabel });
		}
		const first = items.slice(0, 1);
		const last = items.slice(1);
		const newItems = first.concat({ value: this.recentUseCat, label: this.recentUseCat }, last);
		const label = (this.state.fieldCategory === this.recentUseCat) ? this.recentUseCat : items[0].label;
<<<<<<< HEAD
		const header = formatMessage(this.reactIntl,
			MESSAGE_KEYS.TABLE_SEARCH_HEADER);
=======
		const listBoxMenuIconTranslationIds = {
			"close.menu": formatMessage(this.reactIntl, MESSAGE_KEYS.DROPDOWN_TOOLTIP_CLOSEMENU),
			"open.menu": formatMessage(this.reactIntl, MESSAGE_KEYS.DROPDOWN_TOOLTIP_OPENMENU)
		};
>>>>>>> 98d3122c
		return (
			<div className="properties-expression-field-select">
				<div className="properties-expression-table-dropdown-header">
					{header}
				</div>
				<Dropdown
					id={"properties-expression-field-select-dropdown-" + uuid4()}
					light
					label={label}
					items={newItems}
					onChange={this.onFieldCatChange}
					translateWithId={(id) => listBoxMenuIconTranslationIds[id]}
				/>
			</div>);
	}


	_makeFunctionsTable(categories) {
		const headers = [];
		const functionColumn = formatMessage(this.reactIntl,
			MESSAGE_KEYS.EXPRESSION_FUNCTION_COLUMN);
		const returnColumn = formatMessage(this.reactIntl,
			MESSAGE_KEYS.EXPRESSION_RETURN_COLUMN);


		headers.push({ key: "function", label: functionColumn, width: 73 });
		headers.push({ key: "return", label: returnColumn, width: 27 });
		const table = this._buildFunctionTable(this.state.functionCategory);

		let data = table.rows;
		let selectedFunction = this.state.functionSelected;
		if (this.state.functionTableSortSpec !== null) {
			data = this.sortTableRows(data, this.state.functionTableSortSpec);
			selectedFunction = data.findIndex((row) => row.rowKey === this.state.functionSelected);
		}

		return (
			<div className="properties-functions-table-container" >
				<div className="properties-functions-table" >
					<FlexibleTable
						columns={headers}
						data={data}
						sortable={["function", "return"]}
						filterable={["function"]}
						onFilter={this.onFunctionFilter}
						rows={EXPRESSION_TABLE_ROWS}
						controller={this.props.controller}
						rowSelection={ROW_SELECTION.SINGLE}
						updateRowSelections={this.onFunctionTableClick}
						selectedRows={[selectedFunction]}
						onRowDoubleClick={this.onFunctionTableDblClick}
						onSort={this.setSortColumn.bind(this, "functionTable")}
					/>
				</div>
				<div className="properties-help-table-container" >
					{table.helpContainer}
				</div>
			</div>
		);
	}

	_buildFunctionTable(category) {
		const table = { rows: [], helpContainer: (<div />) };
		const categoryFunctions = (category === this.recentUseCat) ? this.props.controller.getExpressionRecentlyUsed() : this.props.functionList[category].functionList;
		if (categoryFunctions) {
			for (let index = 0; index < categoryFunctions.length; index++) {
				const catFunction = categoryFunctions[index];
				const columns = [];
				if (!this.state.functionFilterText || this.state.functionFilterText.length === 0 ||
					(catFunction.locLabel.toLowerCase().indexOf(this.state.functionFilterText.toLowerCase()) > -1)) {
					columns.push({ column: "function", content: this.createContentObject(catFunction.locLabel), value: catFunction.locLabel });
					columns.push({ column: "return", content: this.createContentObject(catFunction.return_type), value: catFunction.return_type });
					table.rows.push({ columns: columns, rowKey: index });
					if (index === this.state.functionSelected) {
						table.helpContainer = (
							<div className="properties-function-help-text" >
								<span className="properties-function-help-command">{catFunction.locLabel}:</span>
								<br />
								<br />
								<span>{catFunction.help}</span>
							</div>
						);
					}
				}
			}
		}
		return table;
	}

	render() {
		const fieldAndValueTable = this._makeFieldAndValuesContent();
		const functionsTable = this._makeFunctionsContent();
		const fieldsTab = formatMessage(this.reactIntl,
			MESSAGE_KEYS.EXPRESSION_FIELD_TAB);
		const functionsTab = formatMessage(this.reactIntl,
			MESSAGE_KEYS.EXPRESSION_FUNCTIONS_TAB);
		let content = null;

		if (this.state.selectedIndex === 0) {
			content = fieldAndValueTable;
		} else if (this.state.selectedIndex === 1) {
			content = functionsTable;
		}


		return (
			<div className="properties-expression-selection-fieldOrFunction" >
				<div className="properties-expression-selection-content-switcher" >
					<ContentSwitcher light onChange={this.onSwitch.bind(this)} selectedIndex={this.state.selectedIndex}>
						<Switch
							key={0}
							name={"expresson-builder-fields-tab"}
							className={"expresson-builder-fields-tab"}
							text={fieldsTab}
						/>
						<Switch
							key={1}
							name={"expresson-builder-function-tab"}
							className={"expresson-builder-function-tab"}
							text={functionsTab}
						/>
					</ContentSwitcher>
				</div>
				{content}
			</div>
		);
	}
}

ExpressionSelectFieldOrFunction.propTypes = {
	controller: PropTypes.object.isRequired,
	onChange: PropTypes.func,
	functionList: PropTypes.array,
	language: PropTypes.string
};<|MERGE_RESOLUTION|>--- conflicted
+++ resolved
@@ -495,15 +495,12 @@
 		const last = items.slice(1);
 		items = first.concat({ value: this.recentUseCat, label: this.recentUseCat }, last);
 		const label = (this.state.functionCategory === this.recentUseCat) ? this.recentUseCat : this.props.functionList[this.state.functionCategory].locLabel;
-<<<<<<< HEAD
 		const header = formatMessage(this.reactIntl,
 			MESSAGE_KEYS.TABLE_SEARCH_HEADER);
-=======
 		const listBoxMenuIconTranslationIds = {
 			"close.menu": formatMessage(this.reactIntl, MESSAGE_KEYS.DROPDOWN_TOOLTIP_CLOSEMENU),
 			"open.menu": formatMessage(this.reactIntl, MESSAGE_KEYS.DROPDOWN_TOOLTIP_OPENMENU)
 		};
->>>>>>> 98d3122c
 		return (
 			<div className="properties-expression-function-select">
 				<div className="properties-expression-table-dropdown-header">
@@ -529,15 +526,12 @@
 		const last = items.slice(1);
 		const newItems = first.concat({ value: this.recentUseCat, label: this.recentUseCat }, last);
 		const label = (this.state.fieldCategory === this.recentUseCat) ? this.recentUseCat : items[0].label;
-<<<<<<< HEAD
 		const header = formatMessage(this.reactIntl,
 			MESSAGE_KEYS.TABLE_SEARCH_HEADER);
-=======
 		const listBoxMenuIconTranslationIds = {
 			"close.menu": formatMessage(this.reactIntl, MESSAGE_KEYS.DROPDOWN_TOOLTIP_CLOSEMENU),
 			"open.menu": formatMessage(this.reactIntl, MESSAGE_KEYS.DROPDOWN_TOOLTIP_OPENMENU)
 		};
->>>>>>> 98d3122c
 		return (
 			<div className="properties-expression-field-select">
 				<div className="properties-expression-table-dropdown-header">
