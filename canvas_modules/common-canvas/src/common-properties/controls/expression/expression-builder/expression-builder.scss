--- conflicted
+++ resolved
@@ -157,15 +157,11 @@
 }
 
 .properties-primaryTabs .cds--tabs-trigger {
-<<<<<<< HEAD
 	margin-bottom: $spacing-02;
-=======
-	margin-bottom: 5px;
 }
 
 .expression-add-field-button {
 	svg.add-btn-svg {
 		fill: $button-primary;
 	}
->>>>>>> 8483035f
 }