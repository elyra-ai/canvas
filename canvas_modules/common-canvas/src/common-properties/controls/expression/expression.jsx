/*
 * Copyright 2017-2025 Elyra Authors
 *
 * Licensed under the Apache License, Version 2.0 (the "License");
 * you may not use this file except in compliance with the License.
 * You may obtain a copy of the License at
 *
 * http://www.apache.org/licenses/LICENSE-2.0
 *
 * Unless required by applicable law or agreed to in writing, software
 * distributed under the License is distributed on an "AS IS" BASIS,
 * WITHOUT WARRANTIES OR CONDITIONS OF ANY KIND, either express or implied.
 * See the License for the specific language governing permissions and
 * limitations under the License.
 */

/* eslint global-require: 0 */

import React from "react";
import PropTypes from "prop-types";
import { connect } from "react-redux";
import Icon from "./../../../icons/icon.jsx";
import { Button } from "@carbon/react";
import classNames from "classnames";
import { isEqual, concat } from "lodash";
import ValidationMessage from "./../../components/validation-message";
import TearSheet from "../../panels/tearsheet/index.js";
import { formatMessage } from "./../../util/property-utils";
import ExpressionBuilder from "./expression-builder/expression-builder";
import { MESSAGE_KEYS, CONDITION_MESSAGE_TYPE, DEFAULT_VALIDATION_MESSAGE } from "./../../constants/constants";
import { Calculator } from "@carbon/react/icons";
import * as ControlUtils from "./../../util/control-utils";
import { STATES } from "./../../constants/constants";
import { get } from "lodash";
import ExpressionToggle from "./expression-toggle/expression-toggle";

import { keymap, placeholder } from "@codemirror/view";
import { defaultKeymap, indentWithTab, insertNewline } from "@codemirror/commands";
import { basicSetup, EditorView } from "codemirror";
import { Compartment } from "@codemirror/state";
import { tags } from "@lezer/highlight";
import { HighlightStyle, syntaxHighlighting } from "@codemirror/language";
import { python } from "@codemirror/lang-python";
import { sql } from "@codemirror/lang-sql";
import { javascript } from "@codemirror/lang-javascript";

import { getPythonHints } from "./languages/python-hint";
import { rLanguage } from "./languages/r-hint";
import { clem } from "./languages/CLEM-hint";

const pxPerChar = 8.5;
const pxPerLine = 26;
const defaultCharPerLine = 30;
const maxLineHeight = 15 * pxPerLine; // 20 lines
const minLineHeight = 4 * pxPerLine; // 4 lines
class ExpressionControl extends React.Component {
	constructor(props) {
		super(props);
		this.state = {
			showExpressionBuilder: false,
			validationInProgress: false,
			expressionEditorHeight: 0
		};
		this.editable = new Compartment; // eslint-disable-line new-parens
		this.editorRef = React.createRef();
		this.origHint = [];
		this.expressionInfo = this.props.controller.getExpressionInfo();
		this.handleValidate = this.handleValidate.bind(this);
		this.hasValidate = this.hasValidate.bind(this);
		this.cancelExpressionBuilder = this.cancelExpressionBuilder.bind(this);
		this.hideExpressionBuilder = this.hideExpressionBuilder.bind(this);
		this.showExpressionBuilder = this.showExpressionBuilder.bind(this);
		this.addonHints = this.addonHints.bind(this);
		this.getDatasetFields = this.getDatasetFields.bind(this);
		this.handleBlur = this.handleBlur.bind(this);
		this.createCodeMirrorEditor = this.createCodeMirrorEditor.bind(this);
		this.events = this.events.bind(this);
		this.handleUpdate = this.handleUpdate.bind(this);
		this.setCodeMirrorEditable = this.setCodeMirrorEditable.bind(this);
		this.getCodemirrorState = this.getCodemirrorState.bind(this);
	}

	componentDidMount() {
		this.createCodeMirrorEditor();
	}

	// this is needed to ensure expression builder selection works.
	componentDidUpdate(prevProps) {
		// When code is edited in expression builder, reflect changes in expression flyout
		// Toggle editable mode in Codemirror editor
		if (!isEqual(prevProps.state, this.props.state)) {
			this.setCodeMirrorEditable(!(this.props.state === STATES.DISABLED) || !this.props.readOnly);
		}
		if (
			this.props.selectionRange &&
			this.props.selectionRange.length > 0 &&
			!isEqual(prevProps.selectionRange, this.props.selectionRange) &&
			this.editor
		) {
			this.props.selectionRange.forEach((selected) => {
				this.editor.dispatch({ selection: selected });
			});
		}
		if (!isEqual(prevProps.value, this.props.value)) {
			const selection = this.editor.state.selection.main;
			this.editor.dispatch({
				changes: {
					from: 0,
					to: this.getCodemirrorState()?.doc?.length,
					insert: this.props.value },
				selection: {
					anchor: selection.anchor,
					head: selection.head } });
		}
	}

	getCodemirrorState() {
		return this.editor?.viewState?.state;
	}

	// Set codemirror editor non-editable when disabled
	setCodeMirrorEditable(value) {
		this.editor.dispatch({
			effects: this.editable.reconfigure(EditorView.editable.of(value))
		});
	}

	// get the set of dataset field names
	getDatasetFields() {
		const results = [];
		const fields = this.props.controller.getDatasetMetadataFields();
		for (const field of fields) {
			results.push({ label: field.name, type: "variable" });
		}
		return results;
	}

	// Add the dataset field names to the autocomplete list
	addonHints(context) {
		const word = context.matchBefore(/\w*/);
		if (word.from === word.to && !context.explicit) {
			return null;
		}
		return {
			from: word.from,
			options: concat(this.origHint, this.getDatasetFields())
		};
	}

	createCodeMirrorEditor() {
		// set the default height, should be between 4 and 20 lines
		const controlWidth = (this.expressionEditorDiv) ? this.expressionEditorDiv.clientWidth : 0;
		const charPerLine = (controlWidth > 0) ? controlWidth / pxPerChar : defaultCharPerLine;
		// charlimit in the control sets the height within a min and max
		let height = (this.props.control.charLimit)
			? Math.min((this.props.control.charLimit / charPerLine) * pxPerLine, maxLineHeight) : minLineHeight;
		// let an explicit prop override the calculated height
		height = this.props.control.rows ? pxPerLine * this.props.control.rows : height;
		height = this.props.height ? this.props.height : height;
		this.setState({ expressionEditorHeight: Math.max(Math.floor(height), minLineHeight) });

		// this next line is a hack to overcome a Codemirror problem.  To support SparkSQL, a subset of SQL,
		// we need to register with Codemirror the language as the value of "text/x-hive". When Codemirror
		// registers the autocomplete addon it registers is as "sql" not the subset "text/x-hive"
		// This hack allows use to capture the "sql" autocomplete handler and subsitute our custom handler
		// Same has been done for Python and R
		let language = this.props.control.language;
		switch (this.props.control.language) {
		case "text/x-hive":
			language = sql();
			break;
		case "text/x-python":
			language = python();
			this.origHint = getPythonHints();
			break;
		case "text/x-rsrc":
			language = rLanguage(); // custom language
			break;
		case "javascript":
			language = javascript();
			break;
		default:
			language = clem(); // custom language
		}

		// Custom completions add to the language completions
		const customCompletions = language.language.data.of({
			autocomplete: this.addonHints
		});

		// Syntax highlighting
		const myHighlightStyle = HighlightStyle.define([
			{ tag: tags.keyword, class: "cm-keyword" },
			{ tag: tags.number, class: "cm-number" },
			{ tag: tags.definition(tags.name), class: "cm-def" },
			{ tag: tags.comment, class: "cm-comment" },
			{ tag: tags.variableName, class: "cm-variable" },
			{ tag: tags.punctuation, class: "cm-punctuation" },
			{ tag: tags.propertyName, class: "cm-property" },
			{ tag: tags.operator, class: "cm-operator" },
			{ tag: tags.string, class: "cm-string" },
			{ tag: tags.meta, class: "cm-meta" }
		]);

		this.editor = new EditorView({
			doc: this.props.value,
			extensions: [
				keymap.of([{ key: "Enter", run: insertNewline }, indentWithTab, defaultKeymap]), // This should be before basicSetup to insertNewLine on "Enter"
				customCompletions,
				syntaxHighlighting(myHighlightStyle),
				basicSetup,
				this.events(),
				language,
				placeholder(this.props.control.additionalText),
				this.handleUpdate(),
				this.editable.of(EditorView.editable.of(!(this.props.state === STATES.DISABLED || this.props.readOnly))),
				EditorView.contentAttributes.of({ "aria-label": this.props.control?.label?.text })
			],
			parent: this.editorRef.current
		});

		// Set editor in the expression-builder
		if (this.props.editorDidMount) {
			this.props.editorDidMount(this.editor);
		}
	}

	showExpressionBuilder() {
		// save the state from the expression builder so if enter and cancel again it will revert
		this.initialControlValue = this.props.controller.getPropertyValue(this.props.propertyId);
		this.initialMessage = this.props.controller.getErrorMessage(this.props.propertyId);
		this.initialState = this.props.controller.getControlState(this.props.propertyId);
		this.setState({ showExpressionBuilder: true });
	}
	hideExpressionBuilder() {
		this.setState({ showExpressionBuilder: false });
	}
	cancelExpressionBuilder() {
		// on cancel reset back to original value
		this.props.controller.updatePropertyValue(this.props.propertyId, this.initialControlValue);
		this.props.controller.updateErrorMessage(this.props.propertyId, this.initialMessage);
		this.props.controller.updateControlState(this.props.propertyId, this.initialState);
		this.hideExpressionBuilder();
	}

	handleValidate() {
		this.setState({
			validateIcon: null,
			validationInProgress: true
		});
		const appData = this.props.controller.getAppData();
		this.props.controller.getHandlers().validationHandler(this.props.controller, this.props.propertyId, this.props.value, appData, (response) => {
			this.props.controller.updateErrorMessage(this.props.propertyId, response); // expects "text" and "type" in response
			this.setState({
				validateIcon: response.type,
				validationInProgress: false
			});
		});
	}

	hasValidate() {
		return typeof this.props.controller.getHandlers().validationHandler === "function";
	}

	// Event handlers for CM6
	events() {
		const that = this;
		const eventHandlers = EditorView.domEventHandlers({
			blur(evt, view) {
				that.handleBlur(view, evt);
			}
		});
		return eventHandlers;
	}

	handleBlur(editor, evt) {
		const cancelButtonClicked = evt && evt.relatedTarget && evt.relatedTarget.classList.contains("properties-cancel-button");
		if (this.props.onBlur && !cancelButtonClicked) {
			// this will ensure the expression builder can save values onBlur
			this.props.onBlur(editor, evt);
		} else {
			const newValue = editor?.viewState?.state?.doc.toString();
			// don't validate when opening the expression builder
			const skipValidate = evt && evt.relatedTarget && evt.relatedTarget.classList.contains("properties-expression-button");
			this.props.controller.updatePropertyValue(this.props.propertyId, newValue, skipValidate);
		}
	}

	handleUpdate() {
		const onUpdate = EditorView.updateListener.of((viewUpdate) => {
			if (viewUpdate.docChanged) {
				// this is needed when a single character is added into the expression builder because
				// entering chars does not go through onChange() in expression builder.
				// This is needed to adjust the selection position in code mirror.
				if (
					Array.isArray(viewUpdate.changedRanges) &&
					viewUpdate.changedRanges.length === 1 &&
					Math.abs(viewUpdate.changes.newLength - viewUpdate.changes.length) === 1 &&
					this.props.onSelectionChange
				) {
					const newPos = viewUpdate.changedRanges[0].toB;
					this.props.onSelectionChange([{ anchor: newPos, head: newPos }]);
				}
				if (this.state.validateIcon) {
					this.setState({
						validateIcon: null
					});
					this.props.controller.updateErrorMessage(this.props.propertyId, DEFAULT_VALIDATION_MESSAGE);
				}
			}
		});
		return onUpdate;
	}

	_showBuilderButton() {
		// only show the button if there are function lists available and
		// not explicitly told not to by the this.props.builder
		// TODO: Design: how to display builder outside of right flyout?
		return this.props.builder && this.props.rightFlyout && this.expressionInfo.functionCategories && Object.keys(this.expressionInfo.functionCategories).length > 0;
	}

	render() {
		const hidden = this.props.state === STATES.HIDDEN;
		if (hidden) {
			return null; // Do not render hidden controls
		}
		let messageInfo = this.props.messageInfo;
		const messageType = (messageInfo) ? messageInfo.type : CONDITION_MESSAGE_TYPE.INFO;
		if (messageType === CONDITION_MESSAGE_TYPE.SUCCESS) {
			messageInfo = null;
		}

		const reactIntl = this.props.controller.getReactIntl();

		const button = this._showBuilderButton() ? (
			<Button kind="ghost" size="sm"
				className="properties-expression-button"
				disabled={this.props.state === STATES.DISABLED || this.props.readOnly}
				onClick={this.showExpressionBuilder}
				renderIcon={Calculator}
				iconDescription={formatMessage(reactIntl, MESSAGE_KEYS.EXPRESSION_BUILDER_ICON_DESCRIPTION)}
				tooltipPosition="right"
				hasIconOnly
			/>)
			: null;

		let validateIcon = null;
		if (this.state.validateIcon) {
			validateIcon = (
				<div className="icon validateIcon">
					<Icon type={this.state.validateIcon} className={`properties-validation-icon-${this.state.validateIcon}`} />
				</div>);
		}

		const validateLabel = this.state.validationInProgress ? formatMessage(reactIntl, MESSAGE_KEYS.EXPRESSION_VALIDATING_LABEL)
			: formatMessage(reactIntl, MESSAGE_KEYS.EXPRESSION_VALIDATE_LABEL);
		const validateLink = this.hasValidate() && this.props.validateLink ? (
			<div className="properties-expression-validate" disabled={this.props.state === STATES.DISABLED}>
				<Button
					className="validateLink"
					kind="ghost"
					onClick={this.handleValidate}
					disabled={this.props.state === STATES.DISABLED || this.state.validationInProgress || this.props.readOnly}
				>
					{validateLabel}
				</Button>
				{validateIcon}
			</div>)
			: null;

		const applyLabel = formatMessage(reactIntl, MESSAGE_KEYS.APPLYBUTTON_LABEL);
		const rejectLabel = formatMessage(reactIntl, MESSAGE_KEYS.REJECTBUTTON_LABEL);
		const expressonTitle = formatMessage(reactIntl, MESSAGE_KEYS.EXPRESSION_BUILDER_TITLE);

		const expBuilder = (
			<div>
				<ExpressionBuilder
					control={this.props.control}
					controller={this.props.controller}
					propertyId={this.props.propertyId}
				/>
			</div>
		);

		const flyout = this.state.showExpressionBuilder ? (<TearSheet
			open
			onCloseCallback={this.cancelExpressionBuilder}
			okHandler={this.hideExpressionBuilder}
			cancelHandler={this.cancelExpressionBuilder}
			showPropertiesButtons
			applyLabel={applyLabel}
			rejectLabel={rejectLabel}
			tearsheet={{
				title: expressonTitle,
				content: expBuilder
			}}
		/>) : null;

		const className = classNames(`properties-expression-editor ${messageType}`,
			{ "properties-light-disabled": !this.props.control.light || !this.props.controller.getLight() });

		const expressionLink = (<div className="properties-expression-link-container" >
			{button}
			{validateLink}
		</div>);

		let header = expressionLink;

		if (this.props.expressionLabel) {
			header = (<div className="properties-expression-header">
				<div className="properties-expression-title">{this.props.expressionLabel}</div>
				{expressionLink}
			</div>);
		}

		let toggleMaxMin = null;
		if (this.props.control.enableMaximize) {
			const isTearsheetOpen = this.props.controller.getActiveTearsheet() === get(this, "props.control.data.tearsheet_ref");
			toggleMaxMin = (<ExpressionToggle
				control={this.props.control}
				controller={this.props.controller}
				enableMaximize={!isTearsheetOpen}
			/>);
		}

		const codemirrorClassName = classNames(`elyra-CodeMirror ${messageType} ${this.props.state}`);

		return (
			<div className="properties-expression-editor-wrapper" >
				{this.props.controlItem}
				{flyout}
				<div className="properties-editor-container">
					{header}
					{toggleMaxMin}
					<div ref={ (ref) => (this.expressionEditorDiv = ref) } data-id={ControlUtils.getDataId(this.props.propertyId)}
						className={className}
					>
<<<<<<< HEAD
						<div className={codemirrorClassName} ref={this.editorRef} style={{ height: this.state.expressionEditorHeight, minHeight: minLineHeight }} />
						<ValidationMessage state={this.props.state} messageInfo={messageInfo} inTable={this.props.tableControl} propertyId={this.props.propertyId} />
=======
						<div
							className={codemirrorClassName}
							ref={this.editorRef}
							style={{ height: this.state.expressionEditorHeight, minHeight: minLineHeight }}
							aria-disabled={this.props.state === STATES.DISABLED || !this.props.readOnly}
						/>
						<ValidationMessage state={this.props.state} messageInfo={messageInfo} inTable={this.props.tableControl} />
>>>>>>> 36b5409d
					</div>
				</div>
			</div>
		);
	}
}

ExpressionControl.propTypes = {
	control: PropTypes.object.isRequired,
	propertyId: PropTypes.object.isRequired,
	controller: PropTypes.object.isRequired,
	controlItem: PropTypes.element,
	tableControl: PropTypes.bool,
	editorDidMount: PropTypes.func,
	builder: PropTypes.bool,
	validateLink: PropTypes.bool,
	rightFlyout: PropTypes.bool,
	selectionRange: PropTypes.array,
	onSelectionChange: PropTypes.func,
	onBlur: PropTypes.func,
	expressionLabel: PropTypes.oneOfType([
		PropTypes.object,
		PropTypes.string
	]),
	height: PropTypes.number, // height in px
	state: PropTypes.string, // pass in by redux
	value: PropTypes.string, // pass in by redux
	messageInfo: PropTypes.object, // pass in by redux
	readOnly: PropTypes.bool
};

ExpressionControl.defaultProps = {
	builder: true,
	validateLink: true
};

const mapStateToProps = (state, ownProps) => ({
	value: ownProps.controller.getPropertyValue(ownProps.propertyId),
	state: ownProps.controller.getControlState(ownProps.propertyId),
	messageInfo: ownProps.controller.getErrorMessage(ownProps.propertyId)
});

export default connect(mapStateToProps, null)(ExpressionControl);<|MERGE_RESOLUTION|>--- conflicted
+++ resolved
@@ -435,18 +435,13 @@
 					<div ref={ (ref) => (this.expressionEditorDiv = ref) } data-id={ControlUtils.getDataId(this.props.propertyId)}
 						className={className}
 					>
-<<<<<<< HEAD
-						<div className={codemirrorClassName} ref={this.editorRef} style={{ height: this.state.expressionEditorHeight, minHeight: minLineHeight }} />
-						<ValidationMessage state={this.props.state} messageInfo={messageInfo} inTable={this.props.tableControl} propertyId={this.props.propertyId} />
-=======
 						<div
 							className={codemirrorClassName}
 							ref={this.editorRef}
 							style={{ height: this.state.expressionEditorHeight, minHeight: minLineHeight }}
 							aria-disabled={this.props.state === STATES.DISABLED || !this.props.readOnly}
 						/>
-						<ValidationMessage state={this.props.state} messageInfo={messageInfo} inTable={this.props.tableControl} />
->>>>>>> 36b5409d
+						<ValidationMessage state={this.props.state} messageInfo={messageInfo} inTable={this.props.tableControl} propertyId={this.props.propertyId} />
 					</div>
 				</div>
 			</div>
