--- conflicted
+++ resolved
@@ -32,12 +32,8 @@
 	typographer: true
 });
 
-<<<<<<< HEAD
 import { escape as escapeText, forOwn, get } from "lodash";
-import { addNodeExternalObject, addDecExternalObject, removeExternalObject } from "./svg-canvas-utils-external.js";
-=======
 import { cloneDeep, escape as escapeText, forOwn, get } from "lodash";
->>>>>>> 1bfbaf9f
 import { ASSOC_RIGHT_SIDE_CURVE, ASSOCIATION_LINK, NODE_LINK, COMMENT_LINK,
 	ASSOC_VAR_CURVE_LEFT, ASSOC_VAR_CURVE_RIGHT, ASSOC_VAR_DOUBLE_BACK_RIGHT,
 	LINK_TYPE_CURVE, LINK_TYPE_ELBOW, LINK_TYPE_STRAIGHT,
@@ -96,13 +92,10 @@
 		this.commentUtils = new SvgCanvasComments();
 		this.linkUtils = new SvgCanvasLinks(this.config, this.canvasLayout, this.nodeUtils, this.commentUtils);
 		this.decUtils = new SvgCanvasDecs(this.canvasLayout);
-<<<<<<< HEAD
 		this.dragObjectUtils = new SvgCanvasDragObject(this);
 		this.dragNewLinkUtils = new SvgCanvasDragNewLink(this);
 		this.dragDetLinkUtils = new SvgCanvasDragDetLink(this);
-=======
 		this.externalUtils = new SvgCanvasExternal(this);
->>>>>>> 1bfbaf9f
 		this.svgCanvasTextArea = new SvgCanvasTextArea(
 			this.config,
 			this.dispUtils,
@@ -2132,392 +2125,6 @@
 		return { startX, startY, width, height };
 	}
 
-<<<<<<< HEAD
-=======
-	// Records the initial starting position of the object being sized so
-	// that drag increments can be added to the original starting
-	// position to aid calculating the snap-to-grid position.
-	initializeResizeVariables(resizeObj) {
-		this.resizeObjInitialInfo = {
-			x_pos: resizeObj.x_pos, y_pos: resizeObj.y_pos, width: resizeObj.width, height: resizeObj.height };
-		this.notSnappedXPos = resizeObj.x_pos;
-		this.notSnappedYPos = resizeObj.y_pos;
-		this.notSnappedWidth = resizeObj.width;
-		this.notSnappedHeight = resizeObj.height;
-	}
-
-	// Returns an array of objects to drag. If enableDragWithoutSelect is true,
-	// and the object on which this drag start has initiated is not in the
-	// set of selected objects, then just that object is to be dragged. Otherwise,
-	// the selected objects are the objects to be dragged.
-	getDragObjects(d) {
-		const selectedObjects = this.activePipeline.getSelectedNodesAndComments();
-
-		if (this.config.enableDragWithoutSelect &&
-				selectedObjects.findIndex((o) => o.id === d.id) === -1) {
-			return [d];
-		}
-
-		return selectedObjects;
-	}
-
-	dragStart(d3Event, d) {
-		this.logger.logStartTimer("dragStart");
-
-		this.closeContextMenuIfOpen();
-
-		if (this.config.enableContextToolbar) {
-			this.removeContextToolbar();
-		}
-
-		// Note: Comment and Node resizing is started by the comment/node highlight rectangle.
-		if (this.commentSizing) {
-			this.initializeResizeVariables(d);
-
-		} else if (this.nodeSizing) {
-			this.initializeResizeVariables(d);
-
-		} else {
-			this.dragObjectsStart(d3Event, d);
-		}
-		this.logger.logEndTimer("dragStart", true);
-	}
-
-	dragMove(d3Event, d) {
-		this.logger.logStartTimer("dragMove");
-		if (this.commentSizing) {
-			this.resizeComment(d3Event, d);
-		} else if (this.nodeSizing) {
-			this.resizeNode(d3Event, d);
-		} else {
-			this.dragObjectsAction(d3Event);
-		}
-
-		this.logger.logEndTimer("dragMove", true);
-	}
-
-	dragEnd(d3Event, d) {
-		this.logger.logStartTimer("dragEnd");
-
-		this.removeTempCursorOverlay();
-
-		if (this.commentSizing) {
-			this.endCommentSizing(d);
-
-		} else if (this.nodeSizing) {
-			this.endNodeSizing(d);
-
-		} else if (this.dragging) {
-			this.dragObjectsEnd(d3Event, d);
-		}
-
-		this.logger.logEndTimer("dragEnd", true);
-	}
-
-	// Starts the dragging action for canvas objects (nodes and comments).
-	dragObjectsStart(d3Event, d) {
-		// Ensure flags are false before staring a new drag.
-		this.existingNodeInsertableIntoLink = false;
-		this.existingNodeAttachableToDetachedLinks = false;
-
-		this.dragging = true;
-		this.dragOffsetX = 0;
-		this.dragOffsetY = 0;
-		this.dragRunningX = 0;
-		this.dragRunningY = 0;
-		this.dragObjects = this.getDragObjects(d);
-		if (this.dragObjects && this.dragObjects.length > 0) {
-			this.dragStartX = this.dragObjects[0].x_pos;
-			this.dragStartY = this.dragObjects[0].y_pos;
-		}
-
-		// If we are dragging an 'insertable' node, set it to be translucent so
-		// that, when it is dragged over a link line, the highlightd line can be seen OK.
-		if (this.isExistingNodeInsertableIntoLink()) {
-			// Only style the node to be translucent if this action isn't cancelled
-			// by the user releasing the mouse button within 200 ms of pressing it.
-			// This stops the node flashing when the user is only selecting it.
-			this.startNodeInsertingInLink = setTimeout(() => {
-				this.existingNodeInsertableIntoLink = true;
-				this.setNodeTranslucentState(this.dragObjects[0].id, true);
-				this.setDataLinkSelectionAreaWider(true);
-			}, 200);
-		}
-
-		// If we are dragging an 'attachable' node, set it to be translucent so
-		// that, when it is dragged over link lines, the highlightd lines can be seen OK.
-		if (this.isExistingNodeAttachableToDetachedLinks()) {
-			// Only style the node to be translucent if this action isn't cancelled
-			// by the user releasing the mouse button within 200 ms of pressing it.
-			// This stops the node from when the user is only selecting it.
-			this.startNodeAttachingToDetachedLinks = setTimeout(() => {
-				this.existingNodeAttachableToDetachedLinks = true;
-				const mousePos = this.getTransformedMousePos(d3Event);
-				this.dragPointerOffsetInNode = {
-					x: mousePos.x - this.dragObjects[0].x_pos,
-					y: mousePos.y - this.dragObjects[0].y_pos
-				};
-				this.setNodeTranslucentState(this.dragObjects[0].id, true);
-			}, 200);
-		}
-	}
-
-	// Performs the dragging action for canvas objects (nodes and comments).
-	dragObjectsAction(d3Event) {
-		this.dragOffsetX += d3Event.dx;
-		this.dragOffsetY += d3Event.dy;
-
-		// Limit the size a drag can be so, when the user is dragging objects in
-		// an in-place subflow they do not drag them too far.
-		// this.logger.log("Drag offset X = " + this.dragOffsetX + " y = " + this.dragOffsetY);
-		if (this.dispUtils.isDisplayingSubFlowInPlace() &&
-				(this.dragOffsetX > 1000 || this.dragOffsetX < -1000 ||
-					this.dragOffsetY > 1000 || this.dragOffsetY < -1000)) {
-			this.dragOffsetX -= d3Event.dx;
-			this.dragOffsetY -= d3Event.dy;
-
-		} else {
-			let	increment = { x: 0, y: 0 };
-
-			if (this.config.enableSnapToGridType === SNAP_TO_GRID_DURING) {
-				const stgPos = this.snapToGridDraggedNode();
-
-				increment = {
-					x: stgPos.x - this.dragObjects[0].x_pos,
-					y: stgPos.y - this.dragObjects[0].y_pos
-				};
-
-			} else {
-				increment = {
-					x: d3Event.dx,
-					y: d3Event.dy
-				};
-			}
-
-			this.dragRunningX += increment.x;
-			this.dragRunningY += increment.y;
-
-			this.dragObjects.forEach((d) => {
-				d.x_pos += increment.x;
-				d.y_pos += increment.y;
-			});
-
-			if (this.config.enableLinkSelection === LINK_SELECTION_DETACHABLE) {
-				this.activePipeline.getSelectedLinks().forEach((link) => {
-					if (link.srcPos) {
-						link.srcPos.x_pos += increment.x;
-						link.srcPos.y_pos += increment.y;
-					}
-					if (link.trgPos) {
-						link.trgPos.x_pos += increment.x;
-						link.trgPos.y_pos += increment.y;
-					}
-				});
-			}
-		}
-
-		this.displayMovedComments();
-		this.displayMovedNodes();
-		this.displayMovedLinks();
-		this.displayCanvasAccoutrements();
-
-		if (this.dispUtils.isDisplayingSubFlowInPlace()) {
-			this.displaySVGToFitSupernode();
-		}
-
-
-		if (this.existingNodeInsertableIntoLink) {
-			const link = this.getLinkAtMousePos(d3Event.sourceEvent.clientX, d3Event.sourceEvent.clientY);
-			// Set highlighting when there is no link because this will turn
-			// current highlighting off. And only switch on highlighting when we are
-			// over a fully attached link (not a detached link) and provided the
-			// link is not to/from the node being dragged (which is possible in
-			// some odd situations).
-			if (!link ||
-					(this.isLinkFullyAttached(link) &&
-						this.dragObjects[0].id !== link.srcNodeId &&
-						this.dragObjects[0].id !== link.trgNodeId)) {
-				this.setInsertNodeIntoLinkHighlighting(link);
-			}
-		}
-
-		if (this.existingNodeAttachableToDetachedLinks) {
-			const mousePos = this.getTransformedMousePos(d3Event);
-			const node = this.dragObjects[0];
-			const ghostArea = {
-				x1: mousePos.x - this.dragPointerOffsetInNode.x,
-				y1: mousePos.y - this.dragPointerOffsetInNode.y,
-				x2: mousePos.x - this.dragPointerOffsetInNode.x + node.width,
-				y2: mousePos.y - this.dragPointerOffsetInNode.y + node.height
-			};
-			const links = this.getAttachableLinksForNodeAtPos(node, ghostArea);
-			this.setDetachedLinkHighlighting(links);
-		}
-	}
-
-	// Ends the dragging action for canvas objects (nodes and comments).
-	dragObjectsEnd(d3Event, d) {
-		// Set to false before updating object model so main body of displayNodes is run.
-		this.dragging = false;
-
-		// Cancels the styling of insertable/attachable nodes if the user releases
-		// the mouse button with 200 milliseconds of pressing it on the node. This
-		// stops the node flashing when the user just selects the node.
-		clearTimeout(this.startNodeInsertingInLink);
-		clearTimeout(this.startNodeAttachingToDetachedLinks);
-
-		// If the pointer hasn't moved and enableDragWithoutSelect we interpret
-		// that as a select on the object.
-		if (this.dragOffsetX === 0 &&
-				this.dragOffsetY === 0 &&
-				this.config.enableDragWithoutSelect) {
-			this.selectObjectSourceEvent(d3Event, d);
-
-		} else {
-			if (this.dragRunningX !== 0 ||
-					this.dragRunningY !== 0) {
-				let dragFinalOffset = null;
-				if (this.config.enableSnapToGridType === SNAP_TO_GRID_AFTER) {
-					const stgPos = this.snapToGridDraggedNode();
-					dragFinalOffset = {
-						x: stgPos.x - this.dragStartX,
-						y: stgPos.y - this.dragStartY
-					};
-				} else {
-					dragFinalOffset = { x: this.dragRunningX, y: this.dragRunningY };
-				}
-
-				if (this.existingNodeInsertableIntoLink &&
-						this.dragOverLink) {
-					this.canvasController.editActionHandler({
-						editType: "insertNodeIntoLink",
-						editSource: "canvas",
-						node: this.dragObjects[0],
-						link: this.dragOverLink,
-						offsetX: dragFinalOffset.x,
-						offsetY: dragFinalOffset.y,
-						pipelineId: this.activePipeline.id });
-
-				} else if (this.existingNodeAttachableToDetachedLinks &&
-										this.dragOverDetachedLinks.length > 0) {
-					this.canvasController.editActionHandler({
-						editType: "attachNodeToLinks",
-						editSource: "canvas",
-						node: this.dragObjects[0],
-						detachedLinks: this.dragOverDetachedLinks,
-						offsetX: dragFinalOffset.x,
-						offsetY: dragFinalOffset.y,
-						pipelineId: this.activePipeline.id });
-
-				} else {
-					this.canvasController.editActionHandler({
-						editType: "moveObjects",
-						editSource: "canvas",
-						nodes: this.dragObjects.map((o) => o.id),
-						links: this.activePipeline.getSelectedDetachedLinks(),
-						offsetX: dragFinalOffset.x,
-						offsetY: dragFinalOffset.y,
-						pipelineId: this.activePipeline.id });
-				}
-			}
-		}
-
-		// Switch off any drag highlighting
-		this.setDataLinkSelectionAreaWider(false);
-		this.unsetNodeTranslucentState();
-		this.unsetInsertNodeIntoLinkHighlighting();
-		this.unsetDetachedLinkHighlighting();
-	}
-
-	dragStartLinkHandle(d3Event, d) {
-		this.logger.logStartTimer("dragStartLinkHandle");
-
-		this.closeContextMenuIfOpen();
-
-		this.draggingLinkHandle = true;
-
-		const handleSelection = d3.select(d3Event.sourceEvent.currentTarget);
-		const link = this.activePipeline.getLink(d.id);
-		const oldLink = cloneDeep(link);
-
-		const linkGrpSelector = this.getLinkGroupSelectionById(d.id);
-
-		this.draggingLinkData = {
-			lineInfo: d,
-			link: link,
-			oldLink: oldLink,
-			linkGrpSelection: d3.select(linkGrpSelector)
-		};
-
-		if (handleSelection.attr("class").includes("d3-link-handle-end")) {
-			this.draggingLinkData.endBeingDragged = "end";
-
-		} else if (handleSelection.attr("class").includes("d3-link-handle-start")) {
-			this.draggingLinkData.endBeingDragged = "start";
-		}
-
-		if (this.config.enableHighlightUnavailableNodes) {
-			if (this.draggingLinkData.endBeingDragged === "end") {
-				const links = this.activePipeline.links.filter((lnk) => lnk.id !== link.id);
-				this.setUnavailableTargetNodesHighlighting(
-					this.activePipeline.getNode(this.draggingLinkData.link.srcNodeId),
-					this.draggingLinkData.link.srcNodePortId,
-					links
-				);
-			} else if (this.draggingLinkData.endBeingDragged === "start") {
-				const links = this.activePipeline.links.filter((lnk) => lnk.id !== link.id);
-				this.setUnavailableSourceNodesHighlighting(
-					this.activePipeline.getNode(this.draggingLinkData.oldLink.trgNodeId),
-					this.draggingLinkData.link.trgNodePortId,
-					links
-				);
-			}
-		}
-
-		this.dragLinkHandle(d3Event);
-		this.logger.logEndTimer("dragStartLinkHandle", true);
-	}
-
-	dragMoveLinkHandle(d3Event) {
-		this.logger.logStartTimer("dragMoveLinkHandle");
-		this.dragLinkHandle(d3Event);
-		this.logger.logEndTimer("dragMoveLinkHandle", true);
-	}
-
-	dragEndLinkHandle(d3Event) {
-		this.logger.logStartTimer("dragEndLinkHandle");
-		this.completeDraggedLink(d3Event);
-		this.draggingLinkHandle = false;
-		this.logger.logEndTimer("dragEndLinkHandle", true);
-	}
-
-	// Switches on or off the translucent state of the node identified by the
-	// node ID passed in. This is used when an 'insertable' node is dragged on
-	// the canvas. It makes is easier for the user to see the highlighted link
-	// when the node is dragged over it.
-	setNodeTranslucentState(nodeId, state) {
-		this.getNodeGroupSelectionById(nodeId).classed("d3-node-group-translucent", state);
-	}
-
-	// Switched off the translucent state of the objects being dragged (if
-	// there are any).
-	unsetNodeTranslucentState() {
-		if (this.dragObjects && this.dragObjects.length > 0) {
-			this.setNodeTranslucentState(this.dragObjects[0].id, false);
-		}
-	}
-
-	// Returns the snap-to-grid position of the object positioned at
-	// this.dragStartX and this.dragStartY after applying the current offset of
-	// this.dragOffsetX and this.dragOffsetY.
-	snapToGridDraggedNode() {
-		const objPosX = this.dragStartX + this.dragOffsetX;
-		const objPosY = this.dragStartY + this.dragOffsetY;
-
-		return this.snapToGridPosition({ x: objPosX, y: objPosY });
-	}
-
->>>>>>> 1bfbaf9f
 	// Returns the snap-to-grid position of the object positioned at objPos.x
 	// and objPos.y. The grid that is snapped to is defined by this.snapToGridXPx
 	// and this.snapToGridYPx values which are pixel values.
