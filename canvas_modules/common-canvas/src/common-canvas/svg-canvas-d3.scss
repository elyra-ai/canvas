--- conflicted
+++ resolved
@@ -123,18 +123,11 @@
 	overflow: hidden;
 }
 
-<<<<<<< HEAD
-.d3-foreign-object-text-entry-wysiwyg:focus {
-	outline: none;
-}
-
 .d3-foreign-object-text-entry-wysiwyg:focus-within {
 	outline: none;
 	box-shadow: 0 0 0 $spacing-01 $focus;
 }
 
-=======
->>>>>>> 1709d3ee
 // Declare our own focus highlighting for text entry.
 @mixin d3-text-entry-focus-mixin {
 	// Supress the default focus highlighting with non-carbon color and round corners.
