/*
 * Copyright 2017-2023 Elyra Authors
 *
 * Licensed under the Apache License, Version 2.0 (the "License");
 * you may not use this file except in compliance with the License.
 * You may obtain a copy of the License at
 *
 * http://www.apache.org/licenses/LICENSE-2.0
 *
 * Unless required by applicable law or agreed to in writing, software
 * distributed under the License is distributed on an "AS IS" BASIS,
 * WITHOUT WARRANTIES OR CONDITIONS OF ANY KIND, either express or implied.
 * See the License for the specific language governing permissions and
 * limitations under the License.
 */

// Canvas background color
$canvas-background-color: $background;

// Region selection colors
$region-selector-stroke-color: $layer-selected-inverse;
$region-selector-fill-color: $layer-accent-01;

// Node colors
$node-body-stroke: $layer-selected-inverse;
$node-body-fill: $layer-01;

$node-body-stroke-hover: $layer-accent-01;
$node-body-fill-hover: $layer-accent-hover-01;

$node-selection-color: $link-inverse;

$node-decoration-outline: $layer-selected-inverse;

$node-super-expand-icon-color: $brand-01;
$node-super-expand-icon-background-hover-color: $layer-accent-01;

$node-ellipsis-color: $brand-01;
$node-ellipsis-background-hover-color: $layer-accent-01;

$node-error-color: $support-error; // Error red
$node-warning-color: $support-warning; // Warning yellow

// Node label properties
$node-label-color: $text-primary;
$node-label-font-size: 12px;
$node-label-font-weight: 500;
$node-label-display-border: 2px;
$node-label-entry-border: 6px;
$node-label-edit-icon-hover-color: $layer-accent-01;

// Output port styles

$node-port-output-stroke-color: $background-inverse;
$node-port-output-fill-color: $node-body-fill;

$node-port-output-connected-stroke-color: $background-inverse;
$node-port-output-connected-fill-color: $background-inverse;

$node-port-output-hover-stroke: $background-inverse;
$node-port-output-hover-fill: $background-inverse;

// Input port styles

$node-port-input-stroke-color: $background-inverse;
$node-port-input-fill-color: $node-body-fill;

$node-port-input-connected-stroke-color: $node-body-fill;
$node-port-input-connected-fill-color: $node-body-fill;

$node-port-input-connected-super-binding-stroke-color: $background-inverse;
$node-port-input-connected-super-binding-fill-color: $layer-02;

$node-port-input-arrow-connected-stroke-color: $background-inverse;
$node-port-input-arrow-connected-fill-color: transparent;

// Comment colors
$comment-outline-color: $layer-active-02;
$comment-outline-hover-color: $background-inverse-hover;
$comment-fill-color: $layer-01;
$comment-text-color: $text-primary;

// Comment properties
$comment-text-font-size: 12px;
$comment-text-font-weight: 500;
$comment-text-font-family: "ibm-plex-sans", Helvetica Neue, Arial, sans-serif;
$comment-text-line-height: 14px;
$comment-text-display-border: 8px;
$comment-text-entry-border: $comment-text-display-border - 2px; // Remove 2px to allow for focus border

// Link colors
$comment-link-color: $border-strong-01;
$object-link-color: $layer-selected-inverse; // Used for association links for a regular data flow canvas
$association-link-color: $border-strong-01; // Used for association links when config.enableAssocLinkType === ASSOC_RIGHT_SIDE_CURVE.
$data-link-color: $link-inverse;
$link-highlight-color: $support-info;

/* Canvas styles */

.d3-svg-canvas-div {
	cursor: default;
	height: 100%;
	background-color: $canvas-background-color;
}

.d3-svg-canvas-div:focus {
	outline: none;
}

.d3-foreign-object-ghost-label,
.d3-foreign-object-node-label,
.d3-foreign-object-dec-label,
.d3-foreign-object-comment-text,
.d3-foreign-object-text-entry {
	// Don't handle events - let objects inside foreign object handle them.
	pointer-events: none;
	// Allows the focus highlight to be visible on FF and Safari
	overflow: visible;
}

// Declare our own focus highlighting for text entry.
@mixin d3-text-entry-focus-mixin {
	// Supress the default focus highlighting with non-carbon color and round corners.
	outline: none;
	// Add our own focus highlighting with our own color and square corners
<<<<<<< HEAD
	box-shadow: 0 0 0 2px $button-primary;
=======
	box-shadow: 0 0 0 2px $interactive-03;
>>>>>>> 0e892818
}

/* Pull-out region rectangle used for object selection */

.d3-region-selector {
	stroke: $region-selector-stroke-color;
	fill: $region-selector-fill-color;
	opacity: 0.5;
}

/* Background rectangle for sub-flow display inside supernodes */

.d3-svg-background {
	fill: $canvas-background-color;
}

.d3-canvas-underlay {
	fill: $layer-accent-01;
}

/* Temporary overlay to display altered pointer cursor styles on dynamic drag operations */

.d3-temp-cursor-overlay {
	fill: transparent;
}

/* Ghost div and node used when dragging a node from the palette */

.d3-ghost-div {
	position: absolute;
	left: 0;
	top: 0;
	z-index: -10000; // Make sure ghost image is below the SVG area so it is hidden.
}

.d3-ghost-node {
	fill: $highlight;
}

/* Node and comment styles */

.d3-node-group.d3-draggable,
.d3-comment-group.d3-draggable {
	cursor: default;
}

.d3-node-group-translucent {
	opacity: 0.5;
}

.d3-node-sizing,
.d3-comment-sizing {
	fill: transparent;
	stroke: transparent;
}

/* Node styles  */

.d3-node-body-outline {
	stroke: $node-body-stroke;
	stroke-width: 1;
	fill: $node-body-fill;
}

.d3-node-group:hover > .d3-node-body-outline {
	stroke: $node-body-stroke-hover;
	stroke-width: 1;
	fill: $node-body-fill-hover;
}

.d3-node-unavailable .d3-node-body-outline,
.d3-node-unavailable .d3-node-label,
.d3-node-unavailable svg path {
	stroke: $button-disabled;
	fill: $layer-selected-disabled;
	color: $button-disabled;
}

.d3-node-selection-highlight {
	stroke-width: 0;
	fill: transparent;
	pointer-events: none;
}

.d3-node-selection-highlight[data-selected="yes"] {
	stroke: $node-selection-color;
	stroke-dasharray: none; /* Solid line */
	stroke-width: 5;
	fill: transparent;
}

/* Used for debugging node image position. */
.d3-node-image-outline {
	stroke: $node-body-stroke;
	stroke-width: 1;
	fill: $node-body-fill;
}

@mixin d3-node-label-mixin {
	color: $node-label-color;
	font-size: $node-label-font-size;
	font-weight: $node-label-font-weight;
	resize: none;
	border-style: solid;
	border-color: transparent;
	padding: 0; // Makes padding consistent for div and text area (overrides default 2px padding for text areas)
	width: 100%;
	height: 100%;
	overflow: hidden;
	line-height: 105%;  /* Set so that entry text is displayed the same as display text */
	letter-spacing: 0.16px; /* Keeps letter spacing the same as before changing labels to use foreignObject */
}

/* Style for node label text display. */
.d3-node-label {
	@include d3-node-label-mixin;
	border-width: $node-label-display-border;
	/* Prevent node label text being highlighted on double click etc */
	user-select: none;

	& span {
		pointer-events: auto; /* Override the pointer-events: none on the foreignObject and div */
	}
}

/* Style for node label text entry when shown in an HTML textarea control. */
.d3-node-label-entry {
	@include d3-node-label-mixin;
	background-color: $field-01;
	border-width: $node-label-entry-border;
	pointer-events: auto; /* Override the pointer-events: none on the foreignObject and div */

	&:focus {
		@include d3-text-entry-focus-mixin;
	}
}

/* Node selection highlight when end of new link line is over, or approaching, the node */

.d3-node-group[data-new-link-over="yes"] {
	.d3-node-selection-highlight {
		stroke: $button-primary;
		stroke-dasharray: 4;
		stroke-width: 2;
		fill: $layer-01;
		pointer-events: none;
	}
}

/* Node branch highlight styles */

.d3-node-group.d3-branch-highlight {
	.d3-node-body-outline {
		stroke: $layer-selected-inverse;
		stroke-width: 2px;
		fill: $highlight;
	}

	.d3-node-label {
		color: $text-primary;
	}
}

.d3-node-group.d3-branch-highlight:hover {
	.d3-node-body-outline {
		stroke: $layer-selected-inverse;
		stroke-width: 2px;
		fill: $button-primary-hover;
	}
}

/* Node styles - Error indication */

.d3-node-error-label {
	color: $node-error-color;
}

.d3-node-warning-label {
	color: $node-warning-color;
}

/* Common styles for node labels and node/link decoration labels */

.d3-label-single-line {
	white-space: nowrap;
	text-overflow: ellipsis;
}

.d3-label-multi-line {
	white-space: pre-wrap;
	word-wrap: normal;
	word-break: break-word;

	// These three properties force a ... to be displayd at the end of the
	// second line if the text is greater than two lines. -webkit-line-clamp
	// can be overriden by the application to support more than 2 lines.
	display: -webkit-box; // stylelint-disable-line value-no-vendor-prefix
	-webkit-line-clamp: 2;
	-webkit-box-orient: vertical;

	& .d3-label-full {
		display: inline-block;
	}
}

.d3-label-multi-line-entry {
	white-space: pre-wrap;
	word-wrap: normal;
	word-break: break-word;

	& .d3-label-full {
		display: inline-block;
	}
}

.d3-label-center {
	text-align: center;
}

.d3-label-edit-icon-group {
	.d3-label-edit-icon-background1 {
		fill: transparent;
	}

	.d3-label-edit-icon-background2 {
		fill: $canvas-background-color;
	}

	&:hover {
		.d3-label-edit-icon-background2 {
			fill: $node-label-edit-icon-hover-color;
		}
	}

	& svg {
		// These properties will pass the color to icon paths in an SVG icon provided
		// the icon doesn't have any hard coded fill color set.
		fill: currentColor;
		color: $icon-primary;
	}
}

/* Node decorations styles */

.d3-node-dec-outline,
.d3-link-dec-outline {
	fill: transparent;
	stroke: $node-decoration-outline;
	stroke-width: 1;
	stroke-dasharray: 0;
}

@mixin d3-dec-label-mixin {
	color: $node-label-color;
	font-size: $node-label-font-size;
	font-weight: $node-label-font-weight;
	resize: none;
	border-style: solid;
	border-color: transparent;
	padding: 0; // Makes padding consistent for div and text area (overrides default 2px padding for text areas)
	width: 100%;
	height: 100%;
	overflow: hidden;
	line-height: 105%;  /* Set so that entry text is displayed the same as display text */
	letter-spacing: 0.16px; /* Keeps letter spacing the same as before changing labels to use foreignObject */
}

.d3-node-dec-label,
.d3-link-dec-label {
	@include d3-dec-label-mixin;
	border-width: $node-label-display-border;
	/* Prevent node label text being highlighted on double click etc */
	user-select: none;

	& span {
		pointer-events: auto; /* Override the pointer-events: none on the foreignObject and div */
	}
}

.d3-dec-label-entry {
	@include d3-dec-label-mixin;
	background-color: $field-01;
	border-width: $node-label-entry-border;
	pointer-events: auto; /* Override the pointer-events: none on the foreignObject and div */

	&:focus {
		@include d3-text-entry-focus-mixin;
	}
}

.d3-node-dec-path,
.d3-link-dec-path {
	fill: $node-decoration-outline;
	stroke: $node-decoration-outline;
	stroke-width: 1;
	/* Prevent elements from being selectable */
	/* This stops it being dragged incorrectly.*/
	user-select: none;
}

.d3-node-dec-image,
.d3-link-dec-image {
	stroke-width: 1;
	stroke-dasharray: 0; // Override the dasharray from the link line
	// These properties will pass the color to icon paths in an SVG icon provided
	// the icon doesn't have any hard coded fill color set.
	fill: currentColor;
	color: $icon-primary;
}

// Remove the foreign object outline when the foreign object has focus.
.d3-foreign-object-dec-ext:focus {
	outline: none;
}

/* Node ellipsis styles */

.d3-node-ellipsis-group {
	.d3-node-ellipsis-background {
		fill: transparent;
		stroke-width: 0;
		cursor: context-menu;
	}

	.d3-node-ellipsis {
		fill: $node-ellipsis-color;
		stroke-width: 0;
		cursor: context-menu;
	}

	&:hover {
		.d3-node-ellipsis-background {
			fill: $node-ellipsis-background-hover-color;
		}
	}
}

/* Super node styles */

.d3-node-super-expand-icon-group {
	.d3-node-super-expand-icon-background {
		fill: transparent;
		stroke-width: 0;
		cursor: context-menu;
	}

	.d3-node-super-expand-icon {
		fill: $node-super-expand-icon-color;
		stroke-width: 0;
		cursor: context-menu;
	}

	&:hover {
		.d3-node-super-expand-icon-background {
			fill: $node-super-expand-icon-background-hover-color;
		}
	}
}

/* Error indicator */
.d3-error-circle {
	stroke: $canvas-background-color;
	stroke-width: 2;
	fill: $node-error-color;
}

/* Warning indicator */
.d3-warning-circle {
	stroke: $canvas-background-color;
	stroke-width: 2;
	fill: $node-warning-color;
}

/* Invisible Error indicator */
.d3-error-circle-off {
	display: none;
}

/* Styles for ports */

.d3-node-port-output {
	stroke: $node-port-output-stroke-color;
	fill: $node-port-output-fill-color;
	stroke-width: 1.25;
}

.d3-node-port-output[connected="yes"] {
	stroke: $node-port-output-connected-stroke-color;
	fill: $node-port-output-connected-fill-color;
	stroke-width: 2;
}

.d3-node-port-output:hover {
	stroke: $node-port-output-hover-stroke;
	fill: $node-port-output-hover-fill;
}

.d3-node-port-input {
	stroke: $node-port-input-stroke-color;
	fill: $node-port-input-fill-color;
	stroke-width: 1.25;
}

.d3-node-port-input-assoc,
.d3-node-port-output-assoc {
	stroke: $node-port-input-stroke-color;
	fill: $node-port-input-fill-color;
	stroke-width: 1.25;
}

.d3-node-port-input-assoc:hover,
.d3-node-port-output-assoc:hover {
	stroke: $node-port-output-hover-stroke;
	fill: $node-port-output-hover-fill;
}

.d3-node-port-input[connected="yes"] {
	stroke: $node-port-input-connected-stroke-color;
	fill: $node-port-input-connected-fill-color;
	stroke-width: 1;

	.d3-node-port-input-arrow {
		stroke: $node-port-input-arrow-connected-stroke-color;
		stroke-width: 1;
		fill: $node-port-input-arrow-connected-fill-color;
	}
}

.d3-node-port-input[connected="yes"][isSupernodeBinding="yes"] {
	stroke: $node-port-input-connected-super-binding-stroke-color;
	fill: $node-port-input-connected-super-binding-fill-color;
	stroke-width: 1;
}

.d3-node-port-input-arrow {
	stroke: transparent;
	fill: transparent;
}

/* New connection dynamic line styles. */

.d3-new-connection-line[linkType="nodeLink"],
.d3-new-connection-line[linkType="associationLink"] {
	stroke: $data-link-color;
	stroke-width: 2;
	stroke-dasharray: 10 10;
	fill: none;
}

.d3-new-connection-start[linkType="nodeLink"],
.d3-new-connection-start[linkType="associationLink"] {
	stroke: $data-link-color;
	fill: $canvas-background-color;
}

.d3-new-connection-guide[linkType="nodeLink"],
.d3-new-connection-guide[linkType="associationLink"] {
	stroke: $data-link-color;
	fill: $data-link-color;
}

/* New connection dynamic line styles for comment links */

.d3-new-connection-line[linkType="commentLink"] {
	stroke: $comment-link-color;
	stroke-width: 1;
	stroke-dasharray: 10 10;
	fill: none;
}

.d3-new-connection-guide[linkType="commentLink"] {
	stroke: $comment-link-color;
	stroke-width: 4;
	fill: $comment-link-color;
}

.d3-new-connection-arrow[linkType="commentLink"] {
	stroke: $comment-link-color;
	stroke-width: 2;
	fill: $comment-link-color;
}

.d3-comment-port-circle {
	stroke: $comment-link-color;
	stroke-width: 2;
	fill: $comment-link-color;
}

/* Comment styles */

.d3-comment-group:hover {
	.d3-comment-rect {
		stroke: $comment-outline-hover-color
	}
}

/* Style for default comment background rectangle */
.d3-comment-rect {
	fill: $comment-fill-color;
	stroke: $comment-outline-color;
	stroke-width: 1;

	/* Prevent elements from being selectable */
	/* This stops it being dragged incorrectly. */
	user-select: none;
}

@mixin d3-comment-color-overrides($background-color, $text-color) {
	.d3-comment-rect {
		fill: $background-color;
	}
	.d3-comment-text {
		color: $text-color;
	}
	.d3-comment-entry {
		background-color: $background-color;
		color: $text-color;
	}
}

/* Styles for comments colored by the user */
// We add g. at the front of each selector below to override any color set
// by a class provided for the comment by the host application. The
// assumption is, the user would prefer the color they set in the UI to
// override any color provided by the host app.
g.bkg-col-white-0 {
	// In dark-mode, white-0 will be interpreted as black background with white text.
	@include d3-comment-color-overrides($layer-01, $text-primary);
}
g.bkg-col-yellow-20 {
	@include d3-comment-color-overrides($yellow-20, $gray-100);
}
g.bkg-col-gray-20 {
	@include d3-comment-color-overrides($gray-20, $gray-100);
}
g.bkg-col-green-20 {
	@include d3-comment-color-overrides($green-20, $gray-100);
}
g.bkg-col-teal-20 {
	@include d3-comment-color-overrides($teal-20, $gray-100);
}
g.bkg-col-cyan-20 {
	@include d3-comment-color-overrides($cyan-20, $gray-100);
}
g.bkg-col-red-50 {
	@include d3-comment-color-overrides($red-50, $gray-100);
}
g.bkg-col-orange-40 {
	@include d3-comment-color-overrides($orange-40, $gray-100);
}
g.bkg-col-gray-50 {
	@include d3-comment-color-overrides($gray-50, $gray-100);
}
g.bkg-col-green-50 {
	@include d3-comment-color-overrides($green-50, $gray-100);
}
g.bkg-col-teal-50 {
	@include d3-comment-color-overrides($teal-50, $gray-100);
}
g.bkg-col-cyan-50 {
	@include d3-comment-color-overrides($cyan-50, $gray-100);
}

.d3-comment-selection-highlight {
	stroke-width: 0;
	fill: transparent;
	pointer-events: none;
}

.d3-comment-selection-highlight[data-selected="yes"] {
	stroke: $node-selection-color;
	stroke-dasharray: none; /* Solid line */
	stroke-width: 3;
	fill: transparent;
	pointer-events: none;
}

@mixin d3-comment-markdown {
	// Styles need for HTML elemnets genereted from markdown.
	h1 {
		font-size: 28px;
		font-weight: 500;
	}
	h2 {
		font-size: 22px;
		font-weight: 500;
	}
	h3 {
		font-size: 18px;
		font-weight: 500;
	}
	h4 {
		font-size: 16px;
		font-weight: 500;
	}
	h5 {
		font-size: 14px;
		font-weight: 500;
	}
	h6 {
		font-size: 12px;
		font-weight: 500;
	}
	p {
		font-size: $comment-text-font-size;
		font-weight: $comment-text-font-weight;
		font-family: $comment-text-font-family;
		line-height: $comment-text-line-height;
		letter-spacing: 0.15px;
	}
	hr {
		border-top-color: $layer-accent-01;
	}
	img {
		max-width: 100%;
	}
	blockquote {
		padding: 0 12px;
		border-left: 3px solid $layer-accent-01;
		line-height: 8px;
	}
	code {
		font-size: $comment-text-font-size;
		font-weight: $comment-text-font-weight;
		line-height: $comment-text-line-height;
		background-color: $layer-accent-01;
		border-radius: 4px;
		white-space: pre-wrap;
	}
	pre {
		font-size: $comment-text-font-size;
		font-weight: $comment-text-font-weight;
		line-height: $comment-text-line-height;
		background-color: $layer-02;
		padding: 4px;
		border: 1px solid $layer-accent-01;
		border-radius: 4px;
		white-space: pre-wrap;
		code {
			background-color: $layer-02;
		}
	}
	table {
		width: 100%;
		max-width: 100%;
		margin-bottom: 20px;
		border-spacing: 0;
		border-collapse: collapse;
		box-sizing: border-box;
		text-indent: initial;
		color: $text-primary;
		thead {
			@include type-style("productive-heading-01");
			font-size: 12px;
			display: table-header-group;
			vertical-align: middle;
			border-color: inherit;
			background-color: $layer-accent-01;
			text-align: left;
			tr th {
				padding: 8px;
				border-bottom: 2px solid $layer-accent-01;
			}
		}
		tbody {
			@include type-style("body-short-01");
			font-size: 12px;
			tr {
				border-bottom: 2px solid $layer-accent-01;
				background-color: $layer-02;
				td {
					padding: 8px;
				}
			}
		}
	}
	li {
		display: list-item;
		margin-top: -7px;
		margin-bottom: -7px;

		&:first-child {
			margin-top: -14px;
		}
		&:last-child {
			margin-bottom: -14px;
		}
		// A paragraph is generated in a list item when a blank line is entered
		// between two if the list items in the input text.
		p {
			margin: 0 0 10px;
			margin-block-start: -14px; // Will keep the paragraph on same line as marker
		}
	}
	ul {
		list-style-type: disc;
		padding-inline-start: 30px;
		line-height: 14px;
		margin-top: 0;
	}
	ul ul {
		list-style-type: circle;
		margin-bottom: -14px;
	}
	ul ol {
		margin-bottom: -14px;
	}
	ul ul ul {
		list-style-type: square;
	}
	ol {
		list-style-type: decimal;
		padding-inline-start: 30px;
		line-height: 14px;
		margin-top: 0;
	}
	ol ol {
		list-style-type: lower-alpha;
		margin-bottom: -14px;
	}
	ol ul {
		margin-bottom: -14px;
	}
	ol ol ol {
		list-style-type: lower-roman;
	}
}

@mixin d3-comment-mixin {
	color: $comment-text-color;
	background-color: transparent;
	font-size: $comment-text-font-size;
	font-weight: $comment-text-font-weight;
	font-family: $comment-text-font-family;
	resize: none;
	border-style: solid;
	border-color: transparent;
	width: 100%;
	height: 100%;
	pointer-events: auto; /* Override the pointer-events: none on the foreignObject container */
	overflow: hidden;
	line-height: $comment-text-line-height;  /* Set so that entry text is displayed the same as display text */
	letter-spacing: 0.15px; /* Keeps letter spacing the same as before changing comments to use foreignObject */
	/* Format text display */
	white-space: pre-wrap;
	word-wrap: normal;
	word-break: break-word;
}

.d3-comment-text {
	@include d3-comment-mixin;
	@include d3-comment-markdown;
	border-width: $comment-text-display-border;
	user-select: none;
}

/* Style for comment text entry when shown in an HTML textarea control. */
.d3-comment-entry {
	@include d3-comment-mixin;
	background-color: $field-01;
	border-width: $comment-text-entry-border;

	&:focus {
		@include d3-text-entry-focus-mixin;
	}
}

/* Link styles for branch highlighting */

.d3-link-group.d3-branch-highlight {
	.d3-link-line {
		stroke: $background-inverse;
	}
}

.d3-link-group.d3-branch-highlight:hover {
	.d3-link-line {
		stroke: $background-inverse;
		stroke-width: 3px;
	}
}

// Common styles for all links
.d3-link-line,
.d3-link-line-arrow-head {
	fill: none;
	pointer-events: none; // Allow events to go to selection area
}

.d3-comment-link .d3-link-line {
	stroke: $comment-link-color;
	stroke-width: 1;
	stroke-dasharray: 7.3;
}

.d3-comment-link .d3-link-line-arrow-head {
	stroke: $comment-link-color;
	stroke-width: 1;
	stroke-dasharray: 0;
}

/* 'object link' is the historical name for an association link */
/* This styles is used for association links on a regular data flow canvas */
.d3-object-link .d3-link-line {
	stroke: $object-link-color;
	stroke-width: 2;
	stroke-dasharray: 5.5;
}

/* This style is used for association links which are displayed with the */
/* enableAssocLinkType config variable set to ASSOC_RIGHT_SIDE_CURVE.  */
.d3-association-link .d3-link-line {
	stroke: $association-link-color;
	stroke-width: 2;
}

.d3-data-link .d3-link-line {
	stroke: $data-link-color;
	stroke-width: 2;
}

.d3-data-link .d3-link-line-arrow-head {
	stroke: $data-link-color;
	stroke-width: 2;
	stroke-dasharray: 0; // Ensure arrow head is always solid
}

.d3-link-selection-area {
	fill: none;
	stroke: transparent;
	stroke-width: 12;
	&.d3-extra-width {
		stroke-width: 80;
	}
}

// When pointer hovers over the link this style will be applied.
.d3-link-group:hover .d3-link-line,
.d3-link-group:hover .d3-link-line-arrow-head {
	stroke: $link-highlight-color;
	stroke-width: 2;
}

// Style line and arrow head when link is selected.
.d3-link-group[data-selected] .d3-link-line,
.d3-link-group[data-selected] .d3-link-line-arrow-head {
	stroke: $link-highlight-color;
	stroke-width: 3;
}

// Used when an insertable node is dragged over a link line.
.d3-link-group[data-drag-node-over].d3-data-link .d3-link-line,
.d3-link-group[data-drag-node-over].d3-data-link .d3-link-line-arrow-head,
.d3-link-group[data-selected][data-drag-node-over].d3-data-link .d3-link-line,
.d3-link-group[data-selected][data-drag-node-over].d3-data-link .d3-link-line-arrow-head {
	stroke: $link-highlight-color;
	stroke-width: 5;
}

// Styles for link handles at the start of a link line
.d3-link-handle-start {
	display: none;
	stroke: transparent;
	fill: transparent;
	pointer-events: all;
}

.d3-link-group:hover .d3-link-handle-start,
.d3-link-group[data-selected] .d3-link-handle-start {
	display: inherit;
	stroke: $link-highlight-color;
	fill: $data-link-color;
	pointer-events: all;
}

// Styles for link handles at the end of a link line
.d3-link-handle-end {
	display: none;
	stroke: transparent;
	fill: transparent;
	pointer-events: all;
}

.d3-link-group:hover .d3-link-handle-end,
.d3-link-group[data-selected] .d3-link-handle-end {
	display: inherit;
	stroke: $link-highlight-color;
	fill: $data-link-color;
	pointer-events: all;
}<|MERGE_RESOLUTION|>--- conflicted
+++ resolved
@@ -123,11 +123,7 @@
 	// Supress the default focus highlighting with non-carbon color and round corners.
 	outline: none;
 	// Add our own focus highlighting with our own color and square corners
-<<<<<<< HEAD
 	box-shadow: 0 0 0 2px $button-primary;
-=======
-	box-shadow: 0 0 0 2px $interactive-03;
->>>>>>> 0e892818
 }
 
 /* Pull-out region rectangle used for object selection */
