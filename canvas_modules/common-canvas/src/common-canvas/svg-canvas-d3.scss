--- conflicted
+++ resolved
@@ -123,7 +123,6 @@
 	overflow: hidden;
 }
 
-<<<<<<< HEAD
 .d3-foreign-object-text-entry-wysiwyg:focus {
 	outline: none;
 }
@@ -133,14 +132,8 @@
 	box-shadow: 0 0 0 $spacing-01 $focus;
 }
 
-=======
->>>>>>> 1709d3ee
-// Declare our own focus highlighting for text entry.
-@mixin d3-text-entry-focus-mixin {
-	// Supress the default focus highlighting with non-carbon color and round corners.
-	outline: none;
-	// Add our own focus highlighting with our own color and square corners
-	box-shadow: 0 0 0 $spacing-01 $focus;
+.d3-foreign-object-comment-text-entry:focus-within {
+	@include d3-text-entry-focus-mixin;
 }
 
 .d3-foreign-object-text-entry:focus,
