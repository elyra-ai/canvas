/*
 * Copyright 2017-2023 Elyra Authors
 *
 * Licensed under the Apache License, Version 2.0 (the "License");
 * you may not use this file except in compliance with the License.
 * You may obtain a copy of the License at
 *
 * http://www.apache.org/licenses/LICENSE-2.0
 *
 * Unless required by applicable law or agreed to in writing, software
 * distributed under the License is distributed on an "AS IS" BASIS,
 * WITHOUT WARRANTIES OR CONDITIONS OF ANY KIND, either express or implied.
 * See the License for the specific language governing permissions and
 * limitations under the License.
 */

@use "../carbon.scss" as *;

$toolbar-button-height: 41px; // Allow one extra pixel for the toolbar border
$panel-border-width: 1px;
$panel-border-color: $layer-accent-01;

/* Default layout for common-canvas components where the canvas appears below
 * the toolbar and right-side flyout appears to the right of the toolbar and
 * compresses the toolbar when it is opened. These are used when the config field
 * enableRightFlyoutUnderToolbar is false. */

.common-canvas {
	height: 100%;
	width: 100%;
	cursor: default;
	display: flex;
	position: relative;
	overflow-x: auto;
	overflow-y: hidden;
	// Set the font explicitly to 14px to shrink them across the entire canvas
	font-size: 14px;
}

.common-canvas-items-container {
	height: 100%;
	position: relative;
	width: 100%;
	display: grid;
	grid-template-columns: 1fr;
	/* grid-template-rows is set dynamically in cc-central-items */
}

.common-canvas-right-side-items {
	width: 100%;
	display: flex;
}

.common-canvas-drop-div {
	height: 100%;
	width: 100%;
	min-width: inherit;
	cursor: default;
	overflow: hidden;
	position: relative; // This allows the State Tag to have positio: absolute
}

.right-flyout-panel {
	height: 100%;
	position: relative;
	user-select: none; /* Prevent elements from being selectable */
	background-color: $layer-01;
}

.bottom-panel {
	display: flex;
	flex-direction: column;
	border-top: $panel-border-width solid $panel-border-color;
	// Make sure the bottom panel appear above the empty canvas content
	// (when displayed) in the flow editor div.
	z-index: 1;
}

.bottom-panel-drag {
	border-top: $panel-border-color;
	cursor: row-resize;
	flex: 0 0 2px;
	border-top-width: 1px;
	background: $layer-01;
	transition: all 0.2s ease-in;
	&:hover {
		background: $button-primary;
	}
}

.bottom-panel-contents {
	background-color: $layer-01;
	width: 100%;
	user-select: none;
	height: 100%;
}

.top-panel {
	display: flex;
	flex-direction: column;
	border-bottom: $panel-border-width solid $panel-border-color;
}

.common-canvas-toolbar {
	border-bottom: $toolbar-divider-width solid $border-strong-01;
}

.text-toolbar {
	.toolbar-div {
		animation: raise-toolbar 0.3s linear;
		border: 1px solid $border-strong-01;
	}
}

// Below, we have to override the Carbon button's focus highlighting in the
// context toolbar to get a complete border around the overflow icon. This is
// necessary because the width allocated to the context toolbar is reduced by
// five pixels to force the overflow icon to be displayed.
.context-toolbar  {
	.toolbar-overflow-item {
		button:focus {
			border-color: transparent;
			box-shadow: inset 2px 2px $button-primary, inset -6px -2px $button-primary;
		}
		// Set padding so overflow icon appears in the center (horizontally). This
		// offsets the 5px which are set in the code to make the overflow icon
		// be generated correctly.
		.toolbar-item-content {
			padding-left: 4px;
		}
	}
}

.text-toolbar,
.context-toolbar  {
	position: absolute;
	// top and left will be calculated and set for the text toolbar programmatically
	// top, left and width will be calculated and set for the context toolbar programmatically
	top: 0;
	left: 0;
	width: fit-content;

	.toolbar-div {
		// Position the div 'relative' to text-toolbar so we can animate its
		// opening by adjusting its 'height' and 'top' values.
		position: relative;
		left: 0;
		padding-right: 0px;

		.toolbar-left-bar {
			padding-right: 0px;
		}
	}
}

.text-toolbar  {
	.toolbar-div {
		animation: raise-toolbar 0.3s linear;
	}
}


// Causes the text toolbar to animate upwards from the top of the comment
// to its final position
@keyframes raise-toolbar {
	from {
		height: 0;
		top: $toolbar-button-height;
	}
	to {
		height: $toolbar-button-height;
		top: 0;
	}
}

/* Alternative layout for common-canvas components where canvas and right-side
 * flyout appear under the toolbar and the right-side flyout does not compress
 * the toolbar when it is opened. These are used when the config field
 * enableRightFlyoutUnderToolbar is true. */

.common-canvas-right-side-items-under-toolbar {
	display: grid;
	/* grid-template-rows is set dynamically in cc-central-items */
	grid-template-columns: 1fr;
	width: 100%;
}

.common-canvas-items-container-under-toolbar {
	height: 100%;
	width: 100%;
	display: grid;
	grid-template-rows: 1fr auto;
	/* grid-template-columns is set dynamically in cc-central-items */
}

.common-canvas-with-top-and-bottom-panel {
	width: 100%;
	display: grid;
	/* grid-template-rows is set dynamically in cc-central-items */
	grid-template-columns: 1fr;
}

/* Styles for empty canvas objects */

.empty-canvas {
	position: absolute;
	line-height: 1.5;
	left: 50%;
	top: 48%;
	cursor: default;
	transform: translate(-50%, -50%);
	pointer-events: none;
}

.empty-canvas-image {
	color: $text-placeholder; // Picked up by fill attribute in the icon.
	opacity: 0.75;
	display: block;
	text-align: center;
	& svg {
		width: 175px;
		height: 175px;
	}
}

.empty-canvas-text1 {
	@include type-style("productive-heading-03");
	padding-top: $spacing-02;
	color: $text-secondary;
	display: block;
	text-align: center;
}

.empty-canvas-text2 {
	@include type-style("body-short-02");
	padding-top: $spacing-03;
	color: $text-secondary;
	display: block;
	text-align: center;
}

/* Styles for 'Return to previous flow' button - shown for full-page sub-flows */

.return-to-previous {
	position: absolute;
	left: 15px;
	top: 15px;
	background-color: $background;
	& button {
		background-color: $background;
		padding-right: 20px;
	}
	& button:hover,
	& button:focus {
		background-color: $layer-accent-01;
		color: $button-primary;
	}
	& .return-to-previous-content {
		display: flex;
		background-color: transparent;
		& svg {
			margin-top: 1px;
			margin-left: 4px;
			margin-right: 7px;
		}
		& span {
			padding-bottom: 2px;
		}
	}
}

/* Styles for drop zone canvas objects */

.dropzone-canvas {
	position: absolute;
	line-height: 1.5;
	width: 100%;
	height: 100%;
	left: 50%;
	top: 50%;
	cursor: default;
	transform: translate(-50%, -50%);
	pointer-events: all;
	background-color: $background;
	opacity: 0.75;
}

.dropzone-canvas-rect {
	position: absolute;
	top: 30px;
	left: 30px;
	right: 30px;
	bottom: 30px;
	border-color: $border-strong-01;
	border-style: dashed;
	border-width: 2px;
}

<<<<<<< HEAD
.toolbar-item-content.notificationCounterIcon {
	&.error > div > svg > .dot {
		fill: $support-error;
	}
	&.warning > div > svg > .dot {
		fill: $support-warning;
	}
	&.success > div > svg > .dot {
		fill: $support-success;
	}
	&.info > div > svg > .dot {
		fill: $support-info;
=======
.toolbar-item.notificationCounterIcon {
	&.error .toolbar-icon .dot {
		fill: $support-01;
	}
	&.warning .toolbar-icon .dot {
		fill: $support-03;
	}
	&.success .toolbar-icon .dot {
		fill: $support-02;
	}
	&.info .toolbar-icon .dot {
		fill: $support-04;
>>>>>>> fe0fc411
	}
}

.state-tag {
	@include type-style("productive-heading-01");
	color: $text-inverse;
	background-color: $background-inverse;
	width: fit-content;
	height: 40px;
	position: absolute; /* Positioned relative to the common-canvas-drop-div */
	left: 50%;
	top: 16px;
	transform: translate(-50%, 0%);
	border-radius: 20px;
	padding: 9px 0;
	user-select: none; /* Prevent elements from being selectable */

	svg {
		color: $text-inverse;
		position: relative;
		top: 3px;
		margin-left: 14px;
	}

	span {
		margin: 0 16px 0 10px;
	}
}<|MERGE_RESOLUTION|>--- conflicted
+++ resolved
@@ -296,33 +296,18 @@
 	border-width: 2px;
 }
 
-<<<<<<< HEAD
-.toolbar-item-content.notificationCounterIcon {
-	&.error > div > svg > .dot {
-		fill: $support-error;
-	}
-	&.warning > div > svg > .dot {
-		fill: $support-warning;
-	}
-	&.success > div > svg > .dot {
-		fill: $support-success;
-	}
-	&.info > div > svg > .dot {
-		fill: $support-info;
-=======
 .toolbar-item.notificationCounterIcon {
 	&.error .toolbar-icon .dot {
-		fill: $support-01;
+		fill: $support-error;
 	}
 	&.warning .toolbar-icon .dot {
-		fill: $support-03;
+		fill: $support-warning;
 	}
 	&.success .toolbar-icon .dot {
-		fill: $support-02;
+		fill: $support-success;
 	}
 	&.info .toolbar-icon .dot {
-		fill: $support-04;
->>>>>>> fe0fc411
+		fill: $support-info;
 	}
 }
 
