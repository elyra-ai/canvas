/*
 * Copyright 2017-2025 Elyra Authors
 *
 * Licensed under the Apache License, Version 2.0 (the "License");
 * you may not use this file except in compliance with the License.
 * You may obtain a copy of the License at
 *
 * http://www.apache.org/licenses/LICENSE-2.0
 *
 * Unless required by applicable law or agreed to in writing, software
 * distributed under the License is distributed on an "AS IS" BASIS,
 * WITHOUT WARRANTIES OR CONDITIONS OF ANY KIND, either express or implied.
 * See the License for the specific language governing permissions and
 * limitations under the License.
 */

@use "../carbon.scss";
@use "../toolbar/toolbar.scss";

$toolbar-button-height-with-border: 41px; // Allow one extra pixel for the toolbar border
$panel-border-width: 1px;
$panel-border-color: carbon.$border-subtle-01;

/* Default layout for common-canvas components where the canvas appears below
 * the toolbar and right-side flyout appears to the right of the toolbar and
 * compresses the toolbar when it is opened. These are used when the config field
 * enableRightFlyoutUnderToolbar is false. */

.common-canvas {
	height: 100%;
	width: 100%;
	cursor: default;
	display: flex;
	position: relative;
	overflow: hidden;
	// Set the font explicitly to 14px to shrink them across the entire canvas
	font-size: 14px;
}

.common-canvas-drop-div {
	height: 100%;
	width: 100%;
	min-width: inherit;
	cursor: default;
	overflow: hidden;
	position: relative; // This allows the State Tag to have positio: absolute
}

.right-flyout {
	display: flex;
	border-left: $panel-border-width solid $panel-border-color;
	min-height: fit-content;
	min-width: fit-content;
}

.left-flyout {
	display: flex;
	border-right: $panel-border-width solid $panel-border-color;
	min-height: fit-content;
	min-width: fit-content;
}

.left-flyout-panel,
.right-flyout-panel {
	// This combination of height and min-height enable scrolling in the child panel,
	// I believe this is because it sets a specific height on the CSS grid cell,
	// so the contents of the panel can adjust themselves to the height accordingly.
	height: 0;
	min-height: 100%;
	background-color: carbon.$layer-01;
}

// Allow content in child to expand on drag using flex
.right-flyout-panel {
	min-width: fit-content;
	display: flex;
	flex: 1;
	user-select: none; /* Prevent elements from being selectable */
}

.right-flyout-drag {
	// Setting a fixed width prevents a scrollbar appearing at bottom of
	// the canvas when the right-flyout panel is open.
	width: 2px;
	border-left: $panel-border-color;
	cursor: col-resize;
	flex: 0 0 carbon.$spacing-01;
	border-left-width: 1px;
	background: carbon.$layer-01;
	transition: all 0.2s ease-in;
<<<<<<< HEAD
	&:hover {
		background: carbon.$button-tertiary;
=======
	&:hover,
	&.is-being-dragged {
		background: $button-tertiary;
>>>>>>> 075142fd
	}
}

.bottom-panel {
	display: flex;
	flex-direction: column;
	border-top: $panel-border-width solid $panel-border-color;
	// Make sure the bottom panel appear above the empty canvas content
	// (when displayed) in the flow editor div.
	z-index: 1;
}

.bottom-panel-drag {
	border-top: $panel-border-color;
	cursor: row-resize;
	flex: 0 0 carbon.$spacing-01;
	border-top-width: 1px;
	background: carbon.$layer-01;
	transition: all 0.2s ease-in;
<<<<<<< HEAD
	&:hover {
		background: carbon.$button-tertiary;
=======
	&:hover,
	&.is-being-dragged {
		background: $button-tertiary;
>>>>>>> 075142fd
	}
}

.bottom-panel-contents,
.top-panel-contents {
	background-color: carbon.$layer-01;
	user-select: none;
	height: 100%;
	// This width and min-width helps control flyout widths.
	width: 0;
	min-width: 100%
}

.center-panel {
	display: grid;
	grid-template-rows: 1fr;
	grid-template-columns: 1fr;
}

.top-panel {
	display: flex;
	flex-direction: column;
	border-bottom: $panel-border-width solid $panel-border-color;
}

.common-canvas-toolbar {
	border-bottom: toolbar.$toolbar-divider-width solid carbon.$border-strong-01;
}

// Below, we have to override the Carbon button's focus highlighting in the
// context toolbar to get a complete border around the overflow icon. This is
// necessary because the width allocated to the context toolbar is reduced by
// five pixels to force the overflow icon to be displayed.
.context-toolbar  {
	.toolbar-overflow-item {
		button:focus {
			border-color: transparent;
			box-shadow: inset carbon.$spacing-01 carbon.$spacing-01 carbon.$focus, inset -6px -2px carbon.$focus;
		}
	}
}

.text-toolbar,
.context-toolbar  {
	position: absolute;
	// For text toolbar - top and left will be calculated and set programmatically
	// For context toolbar - top, left and width will be calculated and set programmatically.
	// 'width' is set for the context toolbar because the overflow button must be forced to
	// appear by setting the width approriately (see cc-context-toolbar.jsx).
	top: 0;
	left: 0;
	width: fit-content;
	// This bottom border allows the canvas context toolbar to disappear, if the mouse
	// cursor is immediately moved away from the toolbar, after it opens. That's because,
	// when the toolbar opens, the border will be underneath the mouse cursor and so the
	// mouseLeave event is fired when the cursor is moved away.
	border-bottom: carbon.$spacing-02 solid transparent;

	.toolbar-div {
		// Position the div 'relative' to text-toolbar so we can animate its
		// opening by adjusting its 'height' and 'top' values.
		position: relative;
		left: 0;
		padding-right: 0px;

		.toolbar-left-bar {
			padding-right: 0px;
		}
	}
}

// Text toolbar specific attributes.
.text-toolbar  {
	.toolbar-div {
		animation: raise-toolbar 0.3s linear;
		border: 1px solid carbon.$border-strong-01;
	}
}

/* Causes the text toolbar to animate upwards from the top of the comment
 * to its final position
 */
@keyframes raise-toolbar {
	from {
		height: 0;
		top: $toolbar-button-height-with-border;
	}
	to {
		height: $toolbar-button-height-with-border;
		top: 0;
	}
}

/* Styles for Grid layout of Common Canvas panels: toolbar panel, top panel
 * bottom panel, left flyout and right flyout. Left flyout and right flyout
 * can appear under the toolbar or at the side of the toolbar.
 */
.common-canvas-grid-vertical {
	height: 100%;
	width: 100%;
	overflow: hidden;
	display: grid;
	/* grid-template-rows is set dynamically in cc-panels.jsx */
	grid-template-columns: 1fr;
}

.common-canvas-grid-horizontal {
	height: 100%;
	width: 100%;
	overflow: hidden;
	display: grid;
	grid-template-rows: 1fr;
	/* grid-template-columns is set dynamically in cc-panels.jsx */
}

/* Styles for empty canvas objects */

.empty-canvas {
	position: absolute;
	line-height: 1.5;
	left: 50%;
	top: 48%;
	cursor: default;
	transform: translate(-50%, -50%);
	pointer-events: none;
}

.empty-canvas-image {
	color: carbon.$text-placeholder; // Picked up by fill attribute in the icon.
	opacity: 0.75;
	display: block;
	text-align: center;
	& svg {
		width: 175px;
		height: 175px;
	}
}

.empty-canvas-text1 {
	@include carbon.type-style("productive-heading-03");
	padding-top: carbon.$spacing-02;
	color: carbon.$text-secondary;
	display: block;
	text-align: center;
}

.empty-canvas-text2 {
	@include carbon.type-style("body-short-02");
	padding-top: carbon.$spacing-03;
	color: carbon.$text-secondary;
	display: block;
	text-align: center;
}

/* Styles for 'Return to previous flow' button - shown for full-page sub-flows */

.return-to-previous {
	position: absolute;
	left: 15px;
	top: 15px;
	background-color: carbon.$background;
	& button {
		background-color: carbon.$background;
		padding-right: 20px;
	}
	& button:hover,
	& button:focus {
		background-color: carbon.$layer-accent-01;
		color: carbon.$button-primary;
	}
	& .return-to-previous-content {
		display: flex;
		background-color: transparent;
		& svg {
			margin-top: 1px;
			margin-left: 4px;
			margin-right: 7px;
		}
		& span {
			padding-bottom: carbon.$spacing-01;
		}
	}
}

/* Styles for drop zone canvas objects */

.dropzone-canvas {
	position: absolute;
	line-height: 1.5;
	width: 100%;
	height: 100%;
	left: 50%;
	top: 50%;
	cursor: default;
	transform: translate(-50%, -50%);
	pointer-events: all;
	background-color: carbon.$background;
	opacity: 0.75;
}

.dropzone-canvas-rect {
	position: absolute;
	top: 30px;
	left: 30px;
	right: 30px;
	bottom: 30px;
	border-color: carbon.$border-strong-01;
	border-style: dashed;
	border-width: carbon.$spacing-01;
}

.toolbar-item.notificationCounterIcon {
	&.error .toolbar-icon .dot {
		fill: carbon.$support-error;
	}
	&.warning .toolbar-icon .dot {
		fill: carbon.$support-warning;
	}
	&.success .toolbar-icon .dot {
		fill: carbon.$support-success;
	}
	&.info .toolbar-icon .dot {
		fill: carbon.$support-info;
	}
}

.state-tag {
	@include carbon.type-style("productive-heading-01");
	display: flex;
	align-items: center;
	color: carbon.$text-inverse;
	background-color: carbon.$background-inverse;
	width: fit-content;
	height: carbon.$spacing-08;
	position: absolute; /* Positioned relative to the common-canvas-drop-div */
	left: 50%;
	top: carbon.$spacing-05;
	transform: translate(-50%, 0%);
	border-radius: 20px;
	padding: 9px 0;
	user-select: none; /* Prevent elements from being selectable */

	svg {
		color: carbon.$text-inverse;
		margin-left: 14px;
	}

	span {
		margin: 0 carbon.$spacing-05 0 10px;
	}
}<|MERGE_RESOLUTION|>--- conflicted
+++ resolved
@@ -88,14 +88,9 @@
 	border-left-width: 1px;
 	background: carbon.$layer-01;
 	transition: all 0.2s ease-in;
-<<<<<<< HEAD
-	&:hover {
-		background: carbon.$button-tertiary;
-=======
 	&:hover,
 	&.is-being-dragged {
-		background: $button-tertiary;
->>>>>>> 075142fd
+		background: carbon.$button-tertiary;
 	}
 }
 
@@ -115,14 +110,9 @@
 	border-top-width: 1px;
 	background: carbon.$layer-01;
 	transition: all 0.2s ease-in;
-<<<<<<< HEAD
-	&:hover {
-		background: carbon.$button-tertiary;
-=======
 	&:hover,
 	&.is-being-dragged {
-		background: $button-tertiary;
->>>>>>> 075142fd
+		background: carbon.$button-tertiary;
 	}
 }
 
