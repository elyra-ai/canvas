--- conflicted
+++ resolved
@@ -6,10 +6,8 @@
  * Use, duplication or disclosure restricted by GSA ADP Schedule
  * Contract with IBM Corp.
  *******************************************************************************/
-<<<<<<< HEAD
-// "use strict";
-=======
->>>>>>> 74ac1cb3
+
+"use strict";
 
 /* eslint global-require: 0 */
 /* eslint quote-props: 0 */
